module.controller('GlobalCtrl', function($scope, $http, Auth, Current, $location, Notifications) {
    $scope.addMessage = function() {
        Notifications.success("test");
    };

    $scope.auth = Auth;
    $http.get('/auth/rest/admin/whoami').success(function(data, status) {
        Auth.user = data;
        Auth.loggedIn = true;

        function getAccess(role) {
            if (!Current.realm) {
                return false;
            }

            var realmAccess = Auth.user['realm_access'];
            if (realmAccess) {
                realmAccess = realmAccess[Current.realm.realm];
                if (realmAccess) {
                    return realmAccess.indexOf(role) >= 0;
                }
            }
            return false;
        }

        $scope.access = {
            createRealm: data.createRealm,

            get viewRealm() {
                return getAccess('view-realm') || this.manageRealm;
            },

            get viewApplications() {
                return getAccess('view-applications') || this.manageApplications;
            },

            get viewClients() {
                return getAccess('view-clients') || this.manageClients;
            },

            get viewUsers() {
                return getAccess('view-users') || this.manageClients;
            },

            get viewAudit() {
                return getAccess('view-audit') || this.manageClients;
            },

            get manageRealm() {
                return getAccess('manage-realm');
            },

            get manageApplications() {
                return getAccess('manage-applications');
            },

            get manageClients() {
                return getAccess('manage-clients');
            },

            get manageUsers() {
                return getAccess('manage-users');
            },

            get manageAudit() {
                return getAccess('manage-audit');
            }
        }
    })
        .error(function(data, status) {
            Auth.loggedIn = false;
        });

    $scope.$watch(function() {
        return $location.path();
    }, function() {
        $scope.fragment = $location.path();
        $scope.path = $location.path().substring(1).split("/");
    });
});

module.controller('HomeCtrl', function(Realm, Auth, $location) {
    Realm.query(null, function(realms) {
        var realm;
        if (realms.length == 1) {
            realm = realms[0].realm;
        } else if (realms.length == 2) {
            if (realms[0].realm == Auth.user.realm) {
                realm = realms[1].realm;
            } else if (realms[1].realm == Auth.user.realm) {
                realm = realms[0].realm;
            }
        }
        if (realm) {
            $location.url('/realms/' + realm);
        } else {
            $location.url('/realms');
        }
    });
});

module.controller('RealmListCtrl', function($scope, Realm, Current) {
    $scope.realms = Realm.query();
    Current.realms = $scope.realms;
});

module.controller('RealmDropdownCtrl', function($scope, Realm, Current, Auth, $location) {
//    Current.realms = Realm.get();
    $scope.current = Current;

    $scope.changeRealm = function(selectedRealm) {
        $location.url("/realms/" + selectedRealm);
    };

    $scope.showNav = function() {
        var show = Current.realms.length > 0;
        return Auth.loggedIn && show;
    }
    $scope.refresh = function() {
         Current.refresh();
    }
});

module.controller('RealmCreateCtrl', function($scope, Current, Realm, $upload, $http, $location, Dialog, Notifications, Auth) {
    console.log('RealmCreateCtrl');

    Current.realm = null;

    $scope.realm = {
        enabled: true
    };

    $scope.changed = false;
    $scope.files = [];

    var oldCopy = angular.copy($scope.realm);

    $scope.onFileSelect = function($files) {
        $scope.files = $files;
    };

    $scope.clearFileSelect = function() {
        $scope.files = null;
    }

    $scope.uploadFile = function() {
        //$files: an array of files selected, each file has name, size, and type.
        for (var i = 0; i < $scope.files.length; i++) {
            var $file = $scope.files[i];
            $scope.upload = $upload.upload({
                url: '/auth/rest/admin/realms', //upload.php script, node.js route, or servlet url
                // method: POST or PUT,
                // headers: {'headerKey': 'headerValue'}, withCredential: true,
                data: {myObj: ""},
                file: $file
                /* set file formData name for 'Content-Desposition' header. Default: 'file' */
                //fileFormDataName: myFile,
                /* customize how data is added to formData. See #40#issuecomment-28612000 for example */
                //formDataAppender: function(formData, key, val){}
            }).progress(function(evt) {
                    console.log('percent: ' + parseInt(100.0 * evt.loaded / evt.total));
                }).success(function(data, status, headers) {
                    Realm.query(function(data) {
                        Current.realms = data;

                        $http.get('/auth/rest/admin/whoami').success(function(user) {
                            Auth.user = user;

                            Notifications.success("The realm has been uploaded.");

                            var location = headers('Location');
                            if (location) {
                                $location.url("/realms/" + location.substring(location.lastIndexOf('/') + 1));
                            } else {
                                $location.url("/realms");
                            }
                        });
                    });
                })
            .error(function() {
                    Notifications.error("The realm can not be uploaded. Please verify the file.");

                });
            //.then(success, error, progress);
        }
    };

    $scope.$watch('realm', function() {
        if (!angular.equals($scope.realm, oldCopy)) {
            $scope.changed = true;
        }
    }, true);

    $scope.save = function() {
        var realmCopy = angular.copy($scope.realm);
        var ssl = window.location.protocol == 'https:';
        realmCopy.sslNotRequired = !ssl;
        console.log('creating new realm **');
        Realm.create(realmCopy, function() {
            Realm.query(function(data) {
                Current.realms = data;

                $http.get('/auth/rest/admin/whoami').success(function(user) {
                    Auth.user = user;

                    $location.url("/realms/" + realmCopy.realm);
                    Notifications.success("The realm has been created.");
                });
            });
        });
    };

    $scope.cancel = function() {
        //$location.url("/realms");
        window.history.back();
    };
});


module.controller('RealmDetailCtrl', function($scope, Current, Realm, realm, serverInfo, $http, $location, Dialog, Notifications) {
    $scope.createRealm = !realm.realm;
    $scope.serverInfo = serverInfo;

    console.log('RealmDetailCtrl');

    if ($scope.createRealm) {
        $scope.realm = {
            enabled: true,
            requireSsl: true
        };
    } else {
        if (Current.realm == null || Current.realm.realm != realm.realm) {
            for (var i = 0; i < Current.realms.length; i++) {
                if (realm.realm == Current.realms[i].realm) {
                    Current.realm = Current.realms[i];
                    break;
                }
            }
        }
        console.log('realm name: ' + realm.realm);
        for (var i = 0; i < Current.realms.length; i++) {
            console.log('checking Current.realm:' + Current.realms[i].realm);
            if (Current.realms[i].realm == realm.realm) {
                Current.realm = Current.realms[i];
            }
        }
        /*
        if (Current.realm == null || Current.realm.realm != realm.realm) {
            console.log('should be unreachable');
            console.log('Why? ' + Current.realms.length + ' ' + Current.realm);
            return;
        }
        */
        $scope.realm = angular.copy(realm);
        $scope.realm.requireSsl = !realm.sslNotRequired;
    }

    $scope.social = $scope.realm.social;
    $scope.registrationAllowed = $scope.realm.registrationAllowed;

    var oldCopy = angular.copy($scope.realm);



    $scope.changed = $scope.create;

    $scope.$watch('realm', function() {
        if (!angular.equals($scope.realm, oldCopy)) {
            $scope.changed = true;
        }
    }, true);

    $scope.save = function() {
        var realmCopy = angular.copy($scope.realm);
        realmCopy.sslNotRequired = !realmCopy.requireSsl;
        delete realmCopy["requireSsl"];
        if ($scope.createRealm) {
            Realm.save(realmCopy, function(data, headers) {
                console.log('creating new realm');
                var data = Realm.query(function() {
                    Current.realms = data;
                    for (var i = 0; i < Current.realms.length; i++) {
                        if (Current.realms[i].realm == realmCopy.realm) {
                            Current.realm = Current.realms[i];
                        }
                    }
                    $location.url("/realms/" + realmCopy.realm);
                    Notifications.success("The realm has been created.");
                    $scope.social = $scope.realm.social;
                    $scope.registrationAllowed = $scope.realm.registrationAllowed;
                });
            });
        } else {
            console.log('updating realm...');
            $scope.changed = false;
            console.log('oldCopy.realm - ' + oldCopy.realm);
            Realm.update({ id : oldCopy.realm}, realmCopy, function () {
                var data = Realm.query(function () {
                    Current.realms = data;
                    for (var i = 0; i < Current.realms.length; i++) {
                        if (Current.realms[i].realm == realmCopy.realm) {
                            Current.realm = Current.realms[i];
                            oldCopy = angular.copy($scope.realm);
                        }
                    }
                });
                $location.url("/realms/" + realmCopy.realm);
                Notifications.success("Your changes have been saved to the realm.");
                $scope.social = $scope.realm.social;
                $scope.registrationAllowed = $scope.realm.registrationAllowed;
            });
        }
    };

    $scope.reset = function() {
        $scope.realm = angular.copy(oldCopy);
        $scope.changed = false;
    };

    $scope.cancel = function() {
        //$location.url("/realms");
        window.history.back();
    };

    $scope.remove = function() {
        Dialog.confirmDelete($scope.realm.realm, 'realm', function() {
            Realm.remove({ id : $scope.realm.realm }, function() {
                Current.realms = Realm.query();
                Notifications.success("The realm has been deleted.");
                $location.url("/");
            });
        });
    };
});

module.controller('RealmRequiredCredentialsCtrl', function($scope, Realm, realm, $http, $location, Dialog, Notifications, PasswordPolicy) {
    console.log('RealmRequiredCredentialsCtrl');

    $scope.realm = realm;

    var oldCopy = angular.copy($scope.realm);

    $scope.allPolicies = PasswordPolicy.allPolicies;
    $scope.policyMessages = PasswordPolicy.policyMessages;

    $scope.policy = PasswordPolicy.parse(realm.passwordPolicy);
    var oldPolicy = angular.copy($scope.policy);

    $scope.addPolicy = function(policy){
        if (!$scope.policy) {
            $scope.policy = [];
        }
        $scope.policy.push(policy);
    }

    $scope.removePolicy = function(index){
        $scope.policy.splice(index, 1);
    }

    $scope.userCredentialOptions = {
        'multiple' : true,
        'simple_tags' : true,
        'tags' : ['password', 'totp', 'cert']
    };

    $scope.changed = false;

    $scope.$watch('realm', function() {
        if (!angular.equals($scope.realm, oldCopy)) {
            $scope.changed = true;
        }
    }, true);

    $scope.$watch('policy', function(oldVal, newVal) {
        if (!angular.equals($scope.policy, oldPolicy)) {
            $scope.realm.passwordPolicy = PasswordPolicy.toString($scope.policy);
            $scope.changed = true;
        }
    }, true);

    $scope.save = function() {
        $scope.changed = false;

        Realm.update($scope.realm, function () {
            $location.url("/realms/" + realm.realm + "/required-credentials");
            Notifications.success("Your changes have been saved to the realm.");
            oldCopy = angular.copy($scope.realm);
            oldPolicy = angular.copy($scope.policy);
        });
    };

    $scope.reset = function() {
        $scope.realm = angular.copy(oldCopy);
        $scope.policy = angular.copy(oldPolicy);
        $scope.changed = false;
    };
});

module.controller('RealmDefaultRolesCtrl', function ($scope, Realm, realm, applications, roles, Notifications, ApplicationRole, Application) {

    console.log('RealmDefaultRolesCtrl');

    $scope.realm = realm;

    $scope.availableRealmRoles = [];
    $scope.selectedRealmRoles = [];
    $scope.selectedRealmDefRoles = [];

    $scope.applications = angular.copy(applications);
    for (var i = 0; i < applications.length; i++) {
        if (applications[i].name == 'account') {
            $scope.application = $scope.applications[i];
            break;
        }
    }

    $scope.availableAppRoles = [];
    $scope.selectedAppRoles = [];
    $scope.selectedAppDefRoles = [];

    if (!$scope.realm.hasOwnProperty('defaultRoles') || $scope.realm.defaultRoles === null) {
        $scope.realm.defaultRoles = [];
    }

    // Populate available roles. Available roles are neither already assigned
    for (var i = 0; i < roles.length; i++) {
        var item = roles[i].name;

        if ($scope.realm.defaultRoles.indexOf(item) < 0) {
            $scope.availableRealmRoles.push(item);
        }
    }

    $scope.addRealmDefaultRole = function () {

        // Remove selected roles from the Available roles and add them to realm default roles (move from left to right).
        for (var i = 0; i < $scope.selectedRealmRoles.length; i++) {
            var selectedRole = $scope.selectedRealmRoles[i];

            $scope.realm.defaultRoles.push(selectedRole);

            var index = $scope.availableRealmRoles.indexOf(selectedRole);
            if (index > -1) {
                $scope.availableRealmRoles.splice(index, 1);
            }
        }

        // Update/save the realm with new default roles.
        Realm.update($scope.realm, function () {
            Notifications.success("Realm default roles updated.");
        });
    };

    $scope.deleteRealmDefaultRole = function () {

        // Remove selected roles from the realm default roles and add them to available roles (move from right to left).
        for (var i = 0; i < $scope.selectedRealmDefRoles.length; i++) {
            $scope.availableRealmRoles.push($scope.selectedRealmDefRoles[i]);

            var index = $scope.realm.defaultRoles.indexOf($scope.selectedRealmDefRoles[i]);
            if (index > -1) {
                $scope.realm.defaultRoles.splice(index, 1);
            }
        }

        // Update/save the realm with new default roles.
        //var realmCopy = angular.copy($scope.realm);
        Realm.update($scope.realm, function () {
            Notifications.success("Realm default roles updated.");
        });
    };

    $scope.changeApplication = function () {

        $scope.selectedAppRoles = [];
        $scope.selectedAppDefRoles = [];

        // Populate available roles for selected application
        if ($scope.application) {
            var appDefaultRoles = ApplicationRole.query({realm: $scope.realm.realm, application: $scope.application.name}, function () {

                if (!$scope.application.hasOwnProperty('defaultRoles') || $scope.application.defaultRoles === null) {
                    $scope.application.defaultRoles = [];
                }

                $scope.availableAppRoles = [];

                for (var i = 0; i < appDefaultRoles.length; i++) {
                    var roleName = appDefaultRoles[i].name;
                    if ($scope.application.defaultRoles.indexOf(roleName) < 0) {
                        $scope.availableAppRoles.push(roleName);
                    }
                }
            });
        } else {
            $scope.availableAppRoles = null;
        }
    };

    $scope.addAppDefaultRole = function () {

        // Remove selected roles from the app available roles and add them to app default roles (move from left to right).
        for (var i = 0; i < $scope.selectedAppRoles.length; i++) {
            var role = $scope.selectedAppRoles[i];

            var idx = $scope.application.defaultRoles.indexOf(role);
            if (idx < 0) {
                $scope.application.defaultRoles.push(role);
            }

            idx = $scope.availableAppRoles.indexOf(role);

            if (idx != -1) {
                $scope.availableAppRoles.splice(idx, 1);
            }
        }

        // Update/save the selected application with new default roles.
        Application.update({
            realm: $scope.realm.realm,
            application: $scope.application.name
        }, $scope.application, function () {
            Notifications.success("Your changes have been saved to the application.");
        });
    };

    $scope.rmAppDefaultRole = function () {

        // Remove selected roles from the app default roles and add them to app available roles (move from right to left).
        for (var i = 0; i < $scope.selectedAppDefRoles.length; i++) {
            var role = $scope.selectedAppDefRoles[i];
            var idx = $scope.application.defaultRoles.indexOf(role);
            if (idx != -1) {
                $scope.application.defaultRoles.splice(idx, 1);
            }
            idx = $scope.availableAppRoles.indexOf(role);
            if (idx < 0) {
                $scope.availableAppRoles.push(role);
            }
        }

        // Update/save the selected application with new default roles.
        Application.update({
            realm: $scope.realm.realm,
            application: $scope.application.name
        }, $scope.application, function () {
            Notifications.success("Your changes have been saved to the application.");
        });
    };

});

module.controller('RealmSocialCtrl', function($scope, realm, Realm, serverInfo, $location, Notifications) {
    console.log('RealmSocialCtrl');

    $scope.realm = angular.copy(realm);
    $scope.serverInfo = serverInfo;

    $scope.allProviders = serverInfo.socialProviders;
    $scope.configuredProviders = [];

    $scope.$watch('realm.socialProviders', function(socialProviders) {
        $scope.configuredProviders = [];
         for (var providerConfig in socialProviders) {
             var i = providerConfig.split('.');
             if (i.length == 2 && i[1] == 'key') {
                 $scope.configuredProviders.push(i[0]);
             }
         }
    }, true);

    var oldCopy = angular.copy($scope.realm);
    $scope.changed = false;
    $scope.callbackUrl = $location.absUrl().replace(/\/admin.*/, "/rest/social/callback");

    $scope.addProvider = function(pId) {
        if (!$scope.realm.socialProviders) {
            $scope.realm.socialProviders = {};
        }

        $scope.realm.socialProviders[pId + ".key"] = "";
        $scope.realm.socialProviders[pId + ".secret"] = "";
    };

    $scope.removeProvider = function(pId) {
        delete $scope.realm.socialProviders[pId+".key"];
        delete $scope.realm.socialProviders[pId+".secret"];
    };

    $scope.$watch('realm', function() {
        if (!angular.equals($scope.realm, oldCopy)) {
            $scope.changed = true;
        }
    }, true);

    $scope.save = function() {
        var realmCopy = angular.copy($scope.realm);
        realmCopy.social = true;
        $scope.changed = false;
        Realm.update(realmCopy, function () {
            $location.url("/realms/" + realm.realm + "/social-settings");
            Notifications.success("Saved changes to realm");
            oldCopy = realmCopy;
        });
    };

    $scope.reset = function() {
        $scope.realm = angular.copy(oldCopy);
        $scope.changed = false;
    };

});

module.controller('RealmTokenDetailCtrl', function($scope, Realm, realm, $http, $location, Dialog, Notifications, TimeUnit) {
    console.log('RealmTokenDetailCtrl');

    $scope.realm = realm;

    $scope.realm.accessTokenLifespanUnit = TimeUnit.autoUnit(realm.accessTokenLifespan);
    $scope.realm.accessTokenLifespan = TimeUnit.toUnit(realm.accessTokenLifespan, $scope.realm.accessTokenLifespanUnit);
    $scope.$watch('realm.accessTokenLifespanUnit', function(to, from) {
        $scope.realm.accessTokenLifespan = TimeUnit.convert($scope.realm.accessTokenLifespan, from, to);
    });

    $scope.realm.centralLoginLifespanUnit = TimeUnit.autoUnit(realm.centralLoginLifespan);
    $scope.realm.centralLoginLifespan = TimeUnit.toUnit(realm.centralLoginLifespan, $scope.realm.centralLoginLifespanUnit);
    $scope.$watch('realm.centralLoginLifespanUnit', function(to, from) {
        $scope.realm.centralLoginLifespan = TimeUnit.convert($scope.realm.centralLoginLifespan, from, to);
    });

    $scope.realm.refreshTokenLifespanUnit = TimeUnit.autoUnit(realm.refreshTokenLifespan);
    $scope.realm.refreshTokenLifespan = TimeUnit.toUnit(realm.refreshTokenLifespan, $scope.realm.refreshTokenLifespanUnit);
    $scope.$watch('realm.refreshTokenLifespanUnit', function(to, from) {
        $scope.realm.refreshTokenLifespan = TimeUnit.convert($scope.realm.refreshTokenLifespan, from, to);
    });

    $scope.realm.accessCodeLifespanUnit = TimeUnit.autoUnit(realm.accessCodeLifespan);
    $scope.realm.accessCodeLifespan = TimeUnit.toUnit(realm.accessCodeLifespan, $scope.realm.accessCodeLifespanUnit);
    $scope.$watch('realm.accessCodeLifespanUnit', function(to, from) {
        $scope.realm.accessCodeLifespan = TimeUnit.convert($scope.realm.accessCodeLifespan, from, to);
    });

    $scope.realm.accessCodeLifespanUserActionUnit = TimeUnit.autoUnit(realm.accessCodeLifespanUserAction);
    $scope.realm.accessCodeLifespanUserAction = TimeUnit.toUnit(realm.accessCodeLifespanUserAction, $scope.realm.accessCodeLifespanUserActionUnit);
    $scope.$watch('realm.accessCodeLifespanUserActionUnit', function(to, from) {
        $scope.realm.accessCodeLifespanUserAction = TimeUnit.convert($scope.realm.accessCodeLifespanUserAction, from, to);
    });


    var oldCopy = angular.copy($scope.realm);
    $scope.changed = false;

    $scope.$watch('realm', function() {
        if (!angular.equals($scope.realm, oldCopy)) {
            $scope.changed = true;
        }
    }, true);

    $scope.save = function() {
        var realmCopy = angular.copy($scope.realm);
        delete realmCopy["accessTokenLifespanUnit"];
        delete realmCopy["refreshTokenLifespanUnit"];
        delete realmCopy["accessCodeLifespanUnit"];
        delete realmCopy["centralLoginLifespanUnit"];
        delete realmCopy["accessCodeLifespanUserActionUnit"];

        realmCopy.accessTokenLifespan = TimeUnit.toSeconds($scope.realm.accessTokenLifespan, $scope.realm.accessTokenLifespanUnit)
        realmCopy.centralLoginLifespan = TimeUnit.toSeconds($scope.realm.centralLoginLifespan, $scope.realm.centralLoginLifespanUnit)
        realmCopy.refreshTokenLifespan = TimeUnit.toSeconds($scope.realm.refreshTokenLifespan, $scope.realm.refreshTokenLifespanUnit)
        realmCopy.accessCodeLifespan = TimeUnit.toSeconds($scope.realm.accessCodeLifespan, $scope.realm.accessCodeLifespanUnit)
        realmCopy.accessCodeLifespanUserAction = TimeUnit.toSeconds($scope.realm.accessCodeLifespanUserAction, $scope.realm.accessCodeLifespanUserActionUnit)

        $scope.changed = false;
        Realm.update(realmCopy, function () {
            $location.url("/realms/" + realm.realm + "/token-settings");
            Notifications.success("Your changes have been saved to the realm.");
        });
    };

    $scope.reset = function() {
        $scope.realm = angular.copy(oldCopy);
        $scope.changed = false;
    };
});

module.controller('RealmKeysDetailCtrl', function($scope, Realm, realm, $http, $location, Dialog, Notifications) {
    $scope.realm = realm;

    $scope.generate = function() {
        Dialog.confirmGenerateKeys($scope.realm.realm, 'realm', function() {
                Realm.update({ realm: realm.realm, publicKey : 'GENERATE' }, function () {
                Notifications.success('New keys generated for realm.');
                Realm.get({ id : realm.realm }, function(updated) {
                    $scope.realm = updated;
                })
            });
        });
    };
});

module.controller('RealmSessionStatsCtrl', function($scope, realm, stats, RealmSessionStats, RealmLogoutAll, Notifications) {
    $scope.realm = realm;
    $scope.stats = stats;

    console.log(stats);

    $scope.logoutAll = function() {
        RealmLogoutAll.save({realm : realm.realm}, function () {
            Notifications.success('Logged out all users');
            RealmSessionStats.get({realm: realm.realm}, function(updated) {
                Notifications.success('Logged out all users');
                $scope.stats = updated;
            })
        });
    };


});


module.controller('RealmRevocationCtrl', function($scope, Realm, RealmPushRevocation, realm, $http, $location, Dialog, Notifications) {
    $scope.realm = angular.copy(realm);

    var setNotBefore = function() {
        if ($scope.realm.notBefore == 0) {
            $scope.notBefore = "None";
        } else {
            $scope.notBefore = new Date($scope.realm.notBefore * 1000);
        }
    };

    setNotBefore();

    var reset = function() {
        Realm.get({ id : realm.realm }, function(updated) {
            $scope.realm = updated;
            setNotBefore();
        })

    };

    $scope.clear = function() {
        Realm.update({ realm: realm.realm, notBefore : 0 }, function () {
            $scope.notBefore = "None";
            Notifications.success('Not Before cleared for realm.');
            reset();
        });
    }
    $scope.setNotBeforeNow = function() {
        Realm.update({ realm: realm.realm, notBefore : new Date().getTime()/1000}, function () {
            Notifications.success('Not Before cleared for realm.');
            reset();
        });
    }
    $scope.pushRevocation = function() {
        RealmPushRevocation.save({ realm: realm.realm}, function () {
            Notifications.success('Push sent for realm.');
        });
    }

});


module.controller('RoleListCtrl', function($scope, $location, realm, roles) {

    $scope.realm = realm;
    $scope.roles = roles;

    $scope.$watch(function() {
        return $location.path();
    }, function() {
        $scope.path = $location.path().substring(1).split("/");
    });
});


module.controller('RoleDetailCtrl', function($scope, realm, role, roles, applications,
                                             Role, ApplicationRole, RoleById, RoleRealmComposites, RoleApplicationComposites,
                                             $http, $location, Dialog, Notifications) {
    $scope.realm = realm;
    $scope.role = angular.copy(role);
    $scope.create = !role.name;

    $scope.changed = $scope.create;

    $scope.save = function() {
        console.log('save');
        if ($scope.create) {
            Role.save({
                realm: realm.realm
            }, $scope.role, function (data, headers) {
                $scope.changed = false;
                role = angular.copy($scope.role);

                var l = headers().location;
                var id = l.substring(l.lastIndexOf("/") + 1);
                $location.url("/realms/" + realm.realm + "/roles/" + id);
                Notifications.success("The role has been created.");
            });
        } else {
            $scope.update();
        }
    };

    $scope.remove = function () {
        Dialog.confirmDelete($scope.role.name, 'role', function () {
            $scope.role.$remove({
                realm: realm.realm,
                role: $scope.role.name
            }, function () {
                $location.url("/realms/" + realm.realm + "/roles");
                Notifications.success("The role has been deleted.");
            });
        });
    };

    $scope.cancel = function () {
        $location.url("/realms/" + realm.realm + "/roles");
    };



    roleControl($scope, realm, role, roles, applications,
        ApplicationRole, RoleById, RoleRealmComposites, RoleApplicationComposites,
        $http, $location, Notifications, Dialog);
});

module.controller('RealmSMTPSettingsCtrl', function($scope, Current, Realm, realm, $http, $location, Dialog, Notifications) {
    console.log('RealmSMTPSettingsCtrl');

    var booleanSmtpAtts = ["auth","ssl","starttls"];

    $scope.realm = realm;

    if ($scope.realm.smtpServer) {
        $scope.realm.smtpServer = typeObject($scope.realm.smtpServer);
    };

    var oldCopy = angular.copy($scope.realm);
    $scope.changed = false;

    $scope.$watch('realm', function() {
        if (!angular.equals($scope.realm, oldCopy)) {
            $scope.changed = true;
        }
    }, true);

    $scope.save = function() {
        var realmCopy = angular.copy($scope.realm);
        realmCopy['smtpServer'] = detypeObject(realmCopy.smtpServer);
        $scope.changed = false;
        Realm.update(realmCopy, function () {
            $location.url("/realms/" + realm.realm + "/smtp-settings");
            Notifications.success("Your changes have been saved to the realm.");
        });
    };

    $scope.reset = function() {
        $scope.realm = angular.copy(oldCopy);
        $scope.changed = false;
    };

    /* Convert string attributes containing a boolean to actual boolean type + convert an integer string (port) to integer. */
    function typeObject(obj){
        for (var att in obj){
            if (booleanSmtpAtts.indexOf(att) < 0)
                continue;
            if (obj[att] === "true"){
                obj[att] = true;
            } else if (obj[att] === "false"){
                obj[att] = false;
            }
        }

        obj['port'] = parseInt(obj['port']);

        return obj;
    }

    /* Convert all non-string values to strings to invert changes caused by the typeObject function. */
    function detypeObject(obj){
        for (var att in obj){
            if (booleanSmtpAtts.indexOf(att) < 0)
                continue;
            if (obj[att] === true){
                obj[att] = "true";
            } else if (obj[att] === false){
                obj[att] = "false"
            }
        }

        obj['port'] = obj['port'].toString();

        return obj;
    }
});

module.controller('RealmLdapSettingsCtrl', function($scope, $location, Notifications, Realm, realm) {
    console.log('RealmLdapSettingsCtrl');

    $scope.realm = realm;

    var oldCopy = angular.copy($scope.realm);
    $scope.changed = false;

    $scope.$watch('realm', function() {
        if (!angular.equals($scope.realm, oldCopy)) {
            $scope.changed = true;
        }
    }, true);

    $scope.save = function() {
        var realmCopy = angular.copy($scope.realm);
        $scope.changed = false;
        Realm.update(realmCopy, function () {
            $location.url("/realms/" + realm.realm + "/ldap-settings");
            Notifications.success("Your changes have been saved to the realm.");
        });
    };

    $scope.reset = function() {
        $scope.realm = angular.copy(oldCopy);
        $scope.changed = false;
    };
});

<<<<<<< HEAD

module.controller('RealmAuditCtrl', function($scope, RealmAudit, realm) {
    $scope.realm = realm;
    $scope.page = 0;

    $scope.query = {
        id : realm.realm,
        max : 5,
        first : 0
    }

    $scope.update = function() {
        for (var i in $scope.query) {
            if ($scope.query[i] === '') {
                delete $scope.query[i];
           }
        }
        console.debug($scope.query.first);
        $scope.events = RealmAudit.query($scope.query);
    }

    $scope.firstPage = function() {
        $scope.query.first = 0;
        if ($scope.query.first < 0) {
            $scope.query.first = 0;
        }
        $scope.update();
    }

    $scope.previousPage = function() {
        $scope.query.first -= parseInt($scope.query.max);
        if ($scope.query.first < 0) {
            $scope.query.first = 0;
        }
        $scope.update();
    }

    $scope.nextPage = function() {
        $scope.query.first += parseInt($scope.query.max);
        $scope.update();
    }

    $scope.update();
=======
module.controller('RealmAuthSettingsCtrl', function($scope, realm) {
    console.log('RealmAuthSettingsCtrl');

    $scope.realm = realm;
    $scope.authenticationProviders = realm.authenticationProviders;
});

module.controller('RealmAuthSettingsDetailCtrl', function($scope, $routeParams, $location, Notifications, Dialog, Realm, realm, serverInfo) {
    console.log('RealmAuthSettingsDetailCtrl');

    $scope.realm = realm;
    $scope.availableProviders = serverInfo.authProviders;
    $scope.availableProviderNames = Object.keys(serverInfo.authProviders);

    $scope.create = !$routeParams.index;
    $scope.changed = false;

    if ($scope.create) {
        $scope.authProvider = {
            passwordUpdateSupported: true,
            config: {}
        };

        $scope.authProviderOptionNames = [];
    } else {
        $scope.authProvider = realm.authenticationProviders[ $routeParams.index ];
        if (!$scope.authProvider.config) {
            $scope.authProvider.config = {};
        }

        $scope.authProviderOptionNames = serverInfo.authProviders[ $scope.authProvider.providerName ];
        $scope.authProviderIndex = $routeParams.index;
    }

    var oldCopy = angular.copy($scope.authProvider);
    $scope.$watch('authProvider', function() {
        if (!angular.equals($scope.authProvider, oldCopy)) {
            $scope.changed = true;
        }
    }, true);

    $scope.changeAuthProvider = function() {
        console.log('RealmAuthSettingsDetailCtrl: provider changed to ' + $scope.authProvider.providerName);
        $scope.authProviderOptionNames = serverInfo.authProviders[ $scope.authProvider.providerName ];
    }

    $scope.cancel = function() {
        $location.url("/realms/" + realm.realm + "/auth-settings");
    }

    $scope.reset = function() {
        $scope.authProvider = angular.copy(oldCopy);
        $scope.changed = false;
    }

    $scope.save = function() {
        if (!$scope.authProvider.providerName) {
            console.log('RealmAuthSettingsDetailCtrl: no provider selected. Skip creation');
            return;
        }

        console.log('RealmAuthSettingsDetailCtrl: creating provider ' + $scope.authProvider.providerName);
        var realmCopy = angular.copy($scope.realm);
        if (!realmCopy.authenticationProviders) {
            realmCopy.authenticationProviders = [];
        }

        if ($scope.create) {
            realmCopy.authenticationProviders.push($scope.authProvider);
        } else {
            realmCopy.authenticationProviders[ $scope.authProviderIndex ] = $scope.authProvider;
        }

        $scope.changed = false;
        Realm.update(realmCopy, function () {
            $location.url("/realms/" + realm.realm + "/auth-settings");
            Notifications.success("Authentication provider has been saved.");
        });
    };

    $scope.remove = function() {
        Dialog.confirmDelete($scope.realm.authenticationProviders.providerName, 'authentication Provider', function() {
            console.log('RealmAuthSettingsDetailCtrl: deleting provider ' + $scope.authProvider.providerName);

            var realmCopy = angular.copy($scope.realm);
            realmCopy.authenticationProviders.splice($scope.authProviderIndex, 1);

            $scope.changed = false;
            Realm.update(realmCopy, function () {
                $location.url("/realms/" + realm.realm + "/auth-settings");
                Notifications.success("Authentication provider has been deleted.");
            });
        });
    };
>>>>>>> 2aac603f
});<|MERGE_RESOLUTION|>--- conflicted
+++ resolved
@@ -1,1067 +1,1065 @@
-module.controller('GlobalCtrl', function($scope, $http, Auth, Current, $location, Notifications) {
-    $scope.addMessage = function() {
-        Notifications.success("test");
-    };
-
-    $scope.auth = Auth;
-    $http.get('/auth/rest/admin/whoami').success(function(data, status) {
-        Auth.user = data;
-        Auth.loggedIn = true;
-
-        function getAccess(role) {
-            if (!Current.realm) {
-                return false;
-            }
-
-            var realmAccess = Auth.user['realm_access'];
-            if (realmAccess) {
-                realmAccess = realmAccess[Current.realm.realm];
-                if (realmAccess) {
-                    return realmAccess.indexOf(role) >= 0;
-                }
-            }
-            return false;
-        }
-
-        $scope.access = {
-            createRealm: data.createRealm,
-
-            get viewRealm() {
-                return getAccess('view-realm') || this.manageRealm;
-            },
-
-            get viewApplications() {
-                return getAccess('view-applications') || this.manageApplications;
-            },
-
-            get viewClients() {
-                return getAccess('view-clients') || this.manageClients;
-            },
-
-            get viewUsers() {
-                return getAccess('view-users') || this.manageClients;
-            },
-
-            get viewAudit() {
-                return getAccess('view-audit') || this.manageClients;
-            },
-
-            get manageRealm() {
-                return getAccess('manage-realm');
-            },
-
-            get manageApplications() {
-                return getAccess('manage-applications');
-            },
-
-            get manageClients() {
-                return getAccess('manage-clients');
-            },
-
-            get manageUsers() {
-                return getAccess('manage-users');
-            },
-
-            get manageAudit() {
-                return getAccess('manage-audit');
-            }
-        }
-    })
-        .error(function(data, status) {
-            Auth.loggedIn = false;
-        });
-
-    $scope.$watch(function() {
-        return $location.path();
-    }, function() {
-        $scope.fragment = $location.path();
-        $scope.path = $location.path().substring(1).split("/");
-    });
-});
-
-module.controller('HomeCtrl', function(Realm, Auth, $location) {
-    Realm.query(null, function(realms) {
-        var realm;
-        if (realms.length == 1) {
-            realm = realms[0].realm;
-        } else if (realms.length == 2) {
-            if (realms[0].realm == Auth.user.realm) {
-                realm = realms[1].realm;
-            } else if (realms[1].realm == Auth.user.realm) {
-                realm = realms[0].realm;
-            }
-        }
-        if (realm) {
-            $location.url('/realms/' + realm);
-        } else {
-            $location.url('/realms');
-        }
-    });
-});
-
-module.controller('RealmListCtrl', function($scope, Realm, Current) {
-    $scope.realms = Realm.query();
-    Current.realms = $scope.realms;
-});
-
-module.controller('RealmDropdownCtrl', function($scope, Realm, Current, Auth, $location) {
-//    Current.realms = Realm.get();
-    $scope.current = Current;
-
-    $scope.changeRealm = function(selectedRealm) {
-        $location.url("/realms/" + selectedRealm);
-    };
-
-    $scope.showNav = function() {
-        var show = Current.realms.length > 0;
-        return Auth.loggedIn && show;
-    }
-    $scope.refresh = function() {
-         Current.refresh();
-    }
-});
-
-module.controller('RealmCreateCtrl', function($scope, Current, Realm, $upload, $http, $location, Dialog, Notifications, Auth) {
-    console.log('RealmCreateCtrl');
-
-    Current.realm = null;
-
-    $scope.realm = {
-        enabled: true
-    };
-
-    $scope.changed = false;
-    $scope.files = [];
-
-    var oldCopy = angular.copy($scope.realm);
-
-    $scope.onFileSelect = function($files) {
-        $scope.files = $files;
-    };
-
-    $scope.clearFileSelect = function() {
-        $scope.files = null;
-    }
-
-    $scope.uploadFile = function() {
-        //$files: an array of files selected, each file has name, size, and type.
-        for (var i = 0; i < $scope.files.length; i++) {
-            var $file = $scope.files[i];
-            $scope.upload = $upload.upload({
-                url: '/auth/rest/admin/realms', //upload.php script, node.js route, or servlet url
-                // method: POST or PUT,
-                // headers: {'headerKey': 'headerValue'}, withCredential: true,
-                data: {myObj: ""},
-                file: $file
-                /* set file formData name for 'Content-Desposition' header. Default: 'file' */
-                //fileFormDataName: myFile,
-                /* customize how data is added to formData. See #40#issuecomment-28612000 for example */
-                //formDataAppender: function(formData, key, val){}
-            }).progress(function(evt) {
-                    console.log('percent: ' + parseInt(100.0 * evt.loaded / evt.total));
-                }).success(function(data, status, headers) {
-                    Realm.query(function(data) {
-                        Current.realms = data;
-
-                        $http.get('/auth/rest/admin/whoami').success(function(user) {
-                            Auth.user = user;
-
-                            Notifications.success("The realm has been uploaded.");
-
-                            var location = headers('Location');
-                            if (location) {
-                                $location.url("/realms/" + location.substring(location.lastIndexOf('/') + 1));
-                            } else {
-                                $location.url("/realms");
-                            }
-                        });
-                    });
-                })
-            .error(function() {
-                    Notifications.error("The realm can not be uploaded. Please verify the file.");
-
-                });
-            //.then(success, error, progress);
-        }
-    };
-
-    $scope.$watch('realm', function() {
-        if (!angular.equals($scope.realm, oldCopy)) {
-            $scope.changed = true;
-        }
-    }, true);
-
-    $scope.save = function() {
-        var realmCopy = angular.copy($scope.realm);
-        var ssl = window.location.protocol == 'https:';
-        realmCopy.sslNotRequired = !ssl;
-        console.log('creating new realm **');
-        Realm.create(realmCopy, function() {
-            Realm.query(function(data) {
-                Current.realms = data;
-
-                $http.get('/auth/rest/admin/whoami').success(function(user) {
-                    Auth.user = user;
-
-                    $location.url("/realms/" + realmCopy.realm);
-                    Notifications.success("The realm has been created.");
-                });
-            });
-        });
-    };
-
-    $scope.cancel = function() {
-        //$location.url("/realms");
-        window.history.back();
-    };
-});
-
-
-module.controller('RealmDetailCtrl', function($scope, Current, Realm, realm, serverInfo, $http, $location, Dialog, Notifications) {
-    $scope.createRealm = !realm.realm;
-    $scope.serverInfo = serverInfo;
-
-    console.log('RealmDetailCtrl');
-
-    if ($scope.createRealm) {
-        $scope.realm = {
-            enabled: true,
-            requireSsl: true
-        };
-    } else {
-        if (Current.realm == null || Current.realm.realm != realm.realm) {
-            for (var i = 0; i < Current.realms.length; i++) {
-                if (realm.realm == Current.realms[i].realm) {
-                    Current.realm = Current.realms[i];
-                    break;
-                }
-            }
-        }
-        console.log('realm name: ' + realm.realm);
-        for (var i = 0; i < Current.realms.length; i++) {
-            console.log('checking Current.realm:' + Current.realms[i].realm);
-            if (Current.realms[i].realm == realm.realm) {
-                Current.realm = Current.realms[i];
-            }
-        }
-        /*
-        if (Current.realm == null || Current.realm.realm != realm.realm) {
-            console.log('should be unreachable');
-            console.log('Why? ' + Current.realms.length + ' ' + Current.realm);
-            return;
-        }
-        */
-        $scope.realm = angular.copy(realm);
-        $scope.realm.requireSsl = !realm.sslNotRequired;
-    }
-
-    $scope.social = $scope.realm.social;
-    $scope.registrationAllowed = $scope.realm.registrationAllowed;
-
-    var oldCopy = angular.copy($scope.realm);
-
-
-
-    $scope.changed = $scope.create;
-
-    $scope.$watch('realm', function() {
-        if (!angular.equals($scope.realm, oldCopy)) {
-            $scope.changed = true;
-        }
-    }, true);
-
-    $scope.save = function() {
-        var realmCopy = angular.copy($scope.realm);
-        realmCopy.sslNotRequired = !realmCopy.requireSsl;
-        delete realmCopy["requireSsl"];
-        if ($scope.createRealm) {
-            Realm.save(realmCopy, function(data, headers) {
-                console.log('creating new realm');
-                var data = Realm.query(function() {
-                    Current.realms = data;
-                    for (var i = 0; i < Current.realms.length; i++) {
-                        if (Current.realms[i].realm == realmCopy.realm) {
-                            Current.realm = Current.realms[i];
-                        }
-                    }
-                    $location.url("/realms/" + realmCopy.realm);
-                    Notifications.success("The realm has been created.");
-                    $scope.social = $scope.realm.social;
-                    $scope.registrationAllowed = $scope.realm.registrationAllowed;
-                });
-            });
-        } else {
-            console.log('updating realm...');
-            $scope.changed = false;
-            console.log('oldCopy.realm - ' + oldCopy.realm);
-            Realm.update({ id : oldCopy.realm}, realmCopy, function () {
-                var data = Realm.query(function () {
-                    Current.realms = data;
-                    for (var i = 0; i < Current.realms.length; i++) {
-                        if (Current.realms[i].realm == realmCopy.realm) {
-                            Current.realm = Current.realms[i];
-                            oldCopy = angular.copy($scope.realm);
-                        }
-                    }
-                });
-                $location.url("/realms/" + realmCopy.realm);
-                Notifications.success("Your changes have been saved to the realm.");
-                $scope.social = $scope.realm.social;
-                $scope.registrationAllowed = $scope.realm.registrationAllowed;
-            });
-        }
-    };
-
-    $scope.reset = function() {
-        $scope.realm = angular.copy(oldCopy);
-        $scope.changed = false;
-    };
-
-    $scope.cancel = function() {
-        //$location.url("/realms");
-        window.history.back();
-    };
-
-    $scope.remove = function() {
-        Dialog.confirmDelete($scope.realm.realm, 'realm', function() {
-            Realm.remove({ id : $scope.realm.realm }, function() {
-                Current.realms = Realm.query();
-                Notifications.success("The realm has been deleted.");
-                $location.url("/");
-            });
-        });
-    };
-});
-
-module.controller('RealmRequiredCredentialsCtrl', function($scope, Realm, realm, $http, $location, Dialog, Notifications, PasswordPolicy) {
-    console.log('RealmRequiredCredentialsCtrl');
-
-    $scope.realm = realm;
-
-    var oldCopy = angular.copy($scope.realm);
-
-    $scope.allPolicies = PasswordPolicy.allPolicies;
-    $scope.policyMessages = PasswordPolicy.policyMessages;
-
-    $scope.policy = PasswordPolicy.parse(realm.passwordPolicy);
-    var oldPolicy = angular.copy($scope.policy);
-
-    $scope.addPolicy = function(policy){
-        if (!$scope.policy) {
-            $scope.policy = [];
-        }
-        $scope.policy.push(policy);
-    }
-
-    $scope.removePolicy = function(index){
-        $scope.policy.splice(index, 1);
-    }
-
-    $scope.userCredentialOptions = {
-        'multiple' : true,
-        'simple_tags' : true,
-        'tags' : ['password', 'totp', 'cert']
-    };
-
-    $scope.changed = false;
-
-    $scope.$watch('realm', function() {
-        if (!angular.equals($scope.realm, oldCopy)) {
-            $scope.changed = true;
-        }
-    }, true);
-
-    $scope.$watch('policy', function(oldVal, newVal) {
-        if (!angular.equals($scope.policy, oldPolicy)) {
-            $scope.realm.passwordPolicy = PasswordPolicy.toString($scope.policy);
-            $scope.changed = true;
-        }
-    }, true);
-
-    $scope.save = function() {
-        $scope.changed = false;
-
-        Realm.update($scope.realm, function () {
-            $location.url("/realms/" + realm.realm + "/required-credentials");
-            Notifications.success("Your changes have been saved to the realm.");
-            oldCopy = angular.copy($scope.realm);
-            oldPolicy = angular.copy($scope.policy);
-        });
-    };
-
-    $scope.reset = function() {
-        $scope.realm = angular.copy(oldCopy);
-        $scope.policy = angular.copy(oldPolicy);
-        $scope.changed = false;
-    };
-});
-
-module.controller('RealmDefaultRolesCtrl', function ($scope, Realm, realm, applications, roles, Notifications, ApplicationRole, Application) {
-
-    console.log('RealmDefaultRolesCtrl');
-
-    $scope.realm = realm;
-
-    $scope.availableRealmRoles = [];
-    $scope.selectedRealmRoles = [];
-    $scope.selectedRealmDefRoles = [];
-
-    $scope.applications = angular.copy(applications);
-    for (var i = 0; i < applications.length; i++) {
-        if (applications[i].name == 'account') {
-            $scope.application = $scope.applications[i];
-            break;
-        }
-    }
-
-    $scope.availableAppRoles = [];
-    $scope.selectedAppRoles = [];
-    $scope.selectedAppDefRoles = [];
-
-    if (!$scope.realm.hasOwnProperty('defaultRoles') || $scope.realm.defaultRoles === null) {
-        $scope.realm.defaultRoles = [];
-    }
-
-    // Populate available roles. Available roles are neither already assigned
-    for (var i = 0; i < roles.length; i++) {
-        var item = roles[i].name;
-
-        if ($scope.realm.defaultRoles.indexOf(item) < 0) {
-            $scope.availableRealmRoles.push(item);
-        }
-    }
-
-    $scope.addRealmDefaultRole = function () {
-
-        // Remove selected roles from the Available roles and add them to realm default roles (move from left to right).
-        for (var i = 0; i < $scope.selectedRealmRoles.length; i++) {
-            var selectedRole = $scope.selectedRealmRoles[i];
-
-            $scope.realm.defaultRoles.push(selectedRole);
-
-            var index = $scope.availableRealmRoles.indexOf(selectedRole);
-            if (index > -1) {
-                $scope.availableRealmRoles.splice(index, 1);
-            }
-        }
-
-        // Update/save the realm with new default roles.
-        Realm.update($scope.realm, function () {
-            Notifications.success("Realm default roles updated.");
-        });
-    };
-
-    $scope.deleteRealmDefaultRole = function () {
-
-        // Remove selected roles from the realm default roles and add them to available roles (move from right to left).
-        for (var i = 0; i < $scope.selectedRealmDefRoles.length; i++) {
-            $scope.availableRealmRoles.push($scope.selectedRealmDefRoles[i]);
-
-            var index = $scope.realm.defaultRoles.indexOf($scope.selectedRealmDefRoles[i]);
-            if (index > -1) {
-                $scope.realm.defaultRoles.splice(index, 1);
-            }
-        }
-
-        // Update/save the realm with new default roles.
-        //var realmCopy = angular.copy($scope.realm);
-        Realm.update($scope.realm, function () {
-            Notifications.success("Realm default roles updated.");
-        });
-    };
-
-    $scope.changeApplication = function () {
-
-        $scope.selectedAppRoles = [];
-        $scope.selectedAppDefRoles = [];
-
-        // Populate available roles for selected application
-        if ($scope.application) {
-            var appDefaultRoles = ApplicationRole.query({realm: $scope.realm.realm, application: $scope.application.name}, function () {
-
-                if (!$scope.application.hasOwnProperty('defaultRoles') || $scope.application.defaultRoles === null) {
-                    $scope.application.defaultRoles = [];
-                }
-
-                $scope.availableAppRoles = [];
-
-                for (var i = 0; i < appDefaultRoles.length; i++) {
-                    var roleName = appDefaultRoles[i].name;
-                    if ($scope.application.defaultRoles.indexOf(roleName) < 0) {
-                        $scope.availableAppRoles.push(roleName);
-                    }
-                }
-            });
-        } else {
-            $scope.availableAppRoles = null;
-        }
-    };
-
-    $scope.addAppDefaultRole = function () {
-
-        // Remove selected roles from the app available roles and add them to app default roles (move from left to right).
-        for (var i = 0; i < $scope.selectedAppRoles.length; i++) {
-            var role = $scope.selectedAppRoles[i];
-
-            var idx = $scope.application.defaultRoles.indexOf(role);
-            if (idx < 0) {
-                $scope.application.defaultRoles.push(role);
-            }
-
-            idx = $scope.availableAppRoles.indexOf(role);
-
-            if (idx != -1) {
-                $scope.availableAppRoles.splice(idx, 1);
-            }
-        }
-
-        // Update/save the selected application with new default roles.
-        Application.update({
-            realm: $scope.realm.realm,
-            application: $scope.application.name
-        }, $scope.application, function () {
-            Notifications.success("Your changes have been saved to the application.");
-        });
-    };
-
-    $scope.rmAppDefaultRole = function () {
-
-        // Remove selected roles from the app default roles and add them to app available roles (move from right to left).
-        for (var i = 0; i < $scope.selectedAppDefRoles.length; i++) {
-            var role = $scope.selectedAppDefRoles[i];
-            var idx = $scope.application.defaultRoles.indexOf(role);
-            if (idx != -1) {
-                $scope.application.defaultRoles.splice(idx, 1);
-            }
-            idx = $scope.availableAppRoles.indexOf(role);
-            if (idx < 0) {
-                $scope.availableAppRoles.push(role);
-            }
-        }
-
-        // Update/save the selected application with new default roles.
-        Application.update({
-            realm: $scope.realm.realm,
-            application: $scope.application.name
-        }, $scope.application, function () {
-            Notifications.success("Your changes have been saved to the application.");
-        });
-    };
-
-});
-
-module.controller('RealmSocialCtrl', function($scope, realm, Realm, serverInfo, $location, Notifications) {
-    console.log('RealmSocialCtrl');
-
-    $scope.realm = angular.copy(realm);
-    $scope.serverInfo = serverInfo;
-
-    $scope.allProviders = serverInfo.socialProviders;
-    $scope.configuredProviders = [];
-
-    $scope.$watch('realm.socialProviders', function(socialProviders) {
-        $scope.configuredProviders = [];
-         for (var providerConfig in socialProviders) {
-             var i = providerConfig.split('.');
-             if (i.length == 2 && i[1] == 'key') {
-                 $scope.configuredProviders.push(i[0]);
-             }
-         }
-    }, true);
-
-    var oldCopy = angular.copy($scope.realm);
-    $scope.changed = false;
-    $scope.callbackUrl = $location.absUrl().replace(/\/admin.*/, "/rest/social/callback");
-
-    $scope.addProvider = function(pId) {
-        if (!$scope.realm.socialProviders) {
-            $scope.realm.socialProviders = {};
-        }
-
-        $scope.realm.socialProviders[pId + ".key"] = "";
-        $scope.realm.socialProviders[pId + ".secret"] = "";
-    };
-
-    $scope.removeProvider = function(pId) {
-        delete $scope.realm.socialProviders[pId+".key"];
-        delete $scope.realm.socialProviders[pId+".secret"];
-    };
-
-    $scope.$watch('realm', function() {
-        if (!angular.equals($scope.realm, oldCopy)) {
-            $scope.changed = true;
-        }
-    }, true);
-
-    $scope.save = function() {
-        var realmCopy = angular.copy($scope.realm);
-        realmCopy.social = true;
-        $scope.changed = false;
-        Realm.update(realmCopy, function () {
-            $location.url("/realms/" + realm.realm + "/social-settings");
-            Notifications.success("Saved changes to realm");
-            oldCopy = realmCopy;
-        });
-    };
-
-    $scope.reset = function() {
-        $scope.realm = angular.copy(oldCopy);
-        $scope.changed = false;
-    };
-
-});
-
-module.controller('RealmTokenDetailCtrl', function($scope, Realm, realm, $http, $location, Dialog, Notifications, TimeUnit) {
-    console.log('RealmTokenDetailCtrl');
-
-    $scope.realm = realm;
-
-    $scope.realm.accessTokenLifespanUnit = TimeUnit.autoUnit(realm.accessTokenLifespan);
-    $scope.realm.accessTokenLifespan = TimeUnit.toUnit(realm.accessTokenLifespan, $scope.realm.accessTokenLifespanUnit);
-    $scope.$watch('realm.accessTokenLifespanUnit', function(to, from) {
-        $scope.realm.accessTokenLifespan = TimeUnit.convert($scope.realm.accessTokenLifespan, from, to);
-    });
-
-    $scope.realm.centralLoginLifespanUnit = TimeUnit.autoUnit(realm.centralLoginLifespan);
-    $scope.realm.centralLoginLifespan = TimeUnit.toUnit(realm.centralLoginLifespan, $scope.realm.centralLoginLifespanUnit);
-    $scope.$watch('realm.centralLoginLifespanUnit', function(to, from) {
-        $scope.realm.centralLoginLifespan = TimeUnit.convert($scope.realm.centralLoginLifespan, from, to);
-    });
-
-    $scope.realm.refreshTokenLifespanUnit = TimeUnit.autoUnit(realm.refreshTokenLifespan);
-    $scope.realm.refreshTokenLifespan = TimeUnit.toUnit(realm.refreshTokenLifespan, $scope.realm.refreshTokenLifespanUnit);
-    $scope.$watch('realm.refreshTokenLifespanUnit', function(to, from) {
-        $scope.realm.refreshTokenLifespan = TimeUnit.convert($scope.realm.refreshTokenLifespan, from, to);
-    });
-
-    $scope.realm.accessCodeLifespanUnit = TimeUnit.autoUnit(realm.accessCodeLifespan);
-    $scope.realm.accessCodeLifespan = TimeUnit.toUnit(realm.accessCodeLifespan, $scope.realm.accessCodeLifespanUnit);
-    $scope.$watch('realm.accessCodeLifespanUnit', function(to, from) {
-        $scope.realm.accessCodeLifespan = TimeUnit.convert($scope.realm.accessCodeLifespan, from, to);
-    });
-
-    $scope.realm.accessCodeLifespanUserActionUnit = TimeUnit.autoUnit(realm.accessCodeLifespanUserAction);
-    $scope.realm.accessCodeLifespanUserAction = TimeUnit.toUnit(realm.accessCodeLifespanUserAction, $scope.realm.accessCodeLifespanUserActionUnit);
-    $scope.$watch('realm.accessCodeLifespanUserActionUnit', function(to, from) {
-        $scope.realm.accessCodeLifespanUserAction = TimeUnit.convert($scope.realm.accessCodeLifespanUserAction, from, to);
-    });
-
-
-    var oldCopy = angular.copy($scope.realm);
-    $scope.changed = false;
-
-    $scope.$watch('realm', function() {
-        if (!angular.equals($scope.realm, oldCopy)) {
-            $scope.changed = true;
-        }
-    }, true);
-
-    $scope.save = function() {
-        var realmCopy = angular.copy($scope.realm);
-        delete realmCopy["accessTokenLifespanUnit"];
-        delete realmCopy["refreshTokenLifespanUnit"];
-        delete realmCopy["accessCodeLifespanUnit"];
-        delete realmCopy["centralLoginLifespanUnit"];
-        delete realmCopy["accessCodeLifespanUserActionUnit"];
-
-        realmCopy.accessTokenLifespan = TimeUnit.toSeconds($scope.realm.accessTokenLifespan, $scope.realm.accessTokenLifespanUnit)
-        realmCopy.centralLoginLifespan = TimeUnit.toSeconds($scope.realm.centralLoginLifespan, $scope.realm.centralLoginLifespanUnit)
-        realmCopy.refreshTokenLifespan = TimeUnit.toSeconds($scope.realm.refreshTokenLifespan, $scope.realm.refreshTokenLifespanUnit)
-        realmCopy.accessCodeLifespan = TimeUnit.toSeconds($scope.realm.accessCodeLifespan, $scope.realm.accessCodeLifespanUnit)
-        realmCopy.accessCodeLifespanUserAction = TimeUnit.toSeconds($scope.realm.accessCodeLifespanUserAction, $scope.realm.accessCodeLifespanUserActionUnit)
-
-        $scope.changed = false;
-        Realm.update(realmCopy, function () {
-            $location.url("/realms/" + realm.realm + "/token-settings");
-            Notifications.success("Your changes have been saved to the realm.");
-        });
-    };
-
-    $scope.reset = function() {
-        $scope.realm = angular.copy(oldCopy);
-        $scope.changed = false;
-    };
-});
-
-module.controller('RealmKeysDetailCtrl', function($scope, Realm, realm, $http, $location, Dialog, Notifications) {
-    $scope.realm = realm;
-
-    $scope.generate = function() {
-        Dialog.confirmGenerateKeys($scope.realm.realm, 'realm', function() {
-                Realm.update({ realm: realm.realm, publicKey : 'GENERATE' }, function () {
-                Notifications.success('New keys generated for realm.');
-                Realm.get({ id : realm.realm }, function(updated) {
-                    $scope.realm = updated;
-                })
-            });
-        });
-    };
-});
-
-module.controller('RealmSessionStatsCtrl', function($scope, realm, stats, RealmSessionStats, RealmLogoutAll, Notifications) {
-    $scope.realm = realm;
-    $scope.stats = stats;
-
-    console.log(stats);
-
-    $scope.logoutAll = function() {
-        RealmLogoutAll.save({realm : realm.realm}, function () {
-            Notifications.success('Logged out all users');
-            RealmSessionStats.get({realm: realm.realm}, function(updated) {
-                Notifications.success('Logged out all users');
-                $scope.stats = updated;
-            })
-        });
-    };
-
-
-});
-
-
-module.controller('RealmRevocationCtrl', function($scope, Realm, RealmPushRevocation, realm, $http, $location, Dialog, Notifications) {
-    $scope.realm = angular.copy(realm);
-
-    var setNotBefore = function() {
-        if ($scope.realm.notBefore == 0) {
-            $scope.notBefore = "None";
-        } else {
-            $scope.notBefore = new Date($scope.realm.notBefore * 1000);
-        }
-    };
-
-    setNotBefore();
-
-    var reset = function() {
-        Realm.get({ id : realm.realm }, function(updated) {
-            $scope.realm = updated;
-            setNotBefore();
-        })
-
-    };
-
-    $scope.clear = function() {
-        Realm.update({ realm: realm.realm, notBefore : 0 }, function () {
-            $scope.notBefore = "None";
-            Notifications.success('Not Before cleared for realm.');
-            reset();
-        });
-    }
-    $scope.setNotBeforeNow = function() {
-        Realm.update({ realm: realm.realm, notBefore : new Date().getTime()/1000}, function () {
-            Notifications.success('Not Before cleared for realm.');
-            reset();
-        });
-    }
-    $scope.pushRevocation = function() {
-        RealmPushRevocation.save({ realm: realm.realm}, function () {
-            Notifications.success('Push sent for realm.');
-        });
-    }
-
-});
-
-
-module.controller('RoleListCtrl', function($scope, $location, realm, roles) {
-
-    $scope.realm = realm;
-    $scope.roles = roles;
-
-    $scope.$watch(function() {
-        return $location.path();
-    }, function() {
-        $scope.path = $location.path().substring(1).split("/");
-    });
-});
-
-
-module.controller('RoleDetailCtrl', function($scope, realm, role, roles, applications,
-                                             Role, ApplicationRole, RoleById, RoleRealmComposites, RoleApplicationComposites,
-                                             $http, $location, Dialog, Notifications) {
-    $scope.realm = realm;
-    $scope.role = angular.copy(role);
-    $scope.create = !role.name;
-
-    $scope.changed = $scope.create;
-
-    $scope.save = function() {
-        console.log('save');
-        if ($scope.create) {
-            Role.save({
-                realm: realm.realm
-            }, $scope.role, function (data, headers) {
-                $scope.changed = false;
-                role = angular.copy($scope.role);
-
-                var l = headers().location;
-                var id = l.substring(l.lastIndexOf("/") + 1);
-                $location.url("/realms/" + realm.realm + "/roles/" + id);
-                Notifications.success("The role has been created.");
-            });
-        } else {
-            $scope.update();
-        }
-    };
-
-    $scope.remove = function () {
-        Dialog.confirmDelete($scope.role.name, 'role', function () {
-            $scope.role.$remove({
-                realm: realm.realm,
-                role: $scope.role.name
-            }, function () {
-                $location.url("/realms/" + realm.realm + "/roles");
-                Notifications.success("The role has been deleted.");
-            });
-        });
-    };
-
-    $scope.cancel = function () {
-        $location.url("/realms/" + realm.realm + "/roles");
-    };
-
-
-
-    roleControl($scope, realm, role, roles, applications,
-        ApplicationRole, RoleById, RoleRealmComposites, RoleApplicationComposites,
-        $http, $location, Notifications, Dialog);
-});
-
-module.controller('RealmSMTPSettingsCtrl', function($scope, Current, Realm, realm, $http, $location, Dialog, Notifications) {
-    console.log('RealmSMTPSettingsCtrl');
-
-    var booleanSmtpAtts = ["auth","ssl","starttls"];
-
-    $scope.realm = realm;
-
-    if ($scope.realm.smtpServer) {
-        $scope.realm.smtpServer = typeObject($scope.realm.smtpServer);
-    };
-
-    var oldCopy = angular.copy($scope.realm);
-    $scope.changed = false;
-
-    $scope.$watch('realm', function() {
-        if (!angular.equals($scope.realm, oldCopy)) {
-            $scope.changed = true;
-        }
-    }, true);
-
-    $scope.save = function() {
-        var realmCopy = angular.copy($scope.realm);
-        realmCopy['smtpServer'] = detypeObject(realmCopy.smtpServer);
-        $scope.changed = false;
-        Realm.update(realmCopy, function () {
-            $location.url("/realms/" + realm.realm + "/smtp-settings");
-            Notifications.success("Your changes have been saved to the realm.");
-        });
-    };
-
-    $scope.reset = function() {
-        $scope.realm = angular.copy(oldCopy);
-        $scope.changed = false;
-    };
-
-    /* Convert string attributes containing a boolean to actual boolean type + convert an integer string (port) to integer. */
-    function typeObject(obj){
-        for (var att in obj){
-            if (booleanSmtpAtts.indexOf(att) < 0)
-                continue;
-            if (obj[att] === "true"){
-                obj[att] = true;
-            } else if (obj[att] === "false"){
-                obj[att] = false;
-            }
-        }
-
-        obj['port'] = parseInt(obj['port']);
-
-        return obj;
-    }
-
-    /* Convert all non-string values to strings to invert changes caused by the typeObject function. */
-    function detypeObject(obj){
-        for (var att in obj){
-            if (booleanSmtpAtts.indexOf(att) < 0)
-                continue;
-            if (obj[att] === true){
-                obj[att] = "true";
-            } else if (obj[att] === false){
-                obj[att] = "false"
-            }
-        }
-
-        obj['port'] = obj['port'].toString();
-
-        return obj;
-    }
-});
-
-module.controller('RealmLdapSettingsCtrl', function($scope, $location, Notifications, Realm, realm) {
-    console.log('RealmLdapSettingsCtrl');
-
-    $scope.realm = realm;
-
-    var oldCopy = angular.copy($scope.realm);
-    $scope.changed = false;
-
-    $scope.$watch('realm', function() {
-        if (!angular.equals($scope.realm, oldCopy)) {
-            $scope.changed = true;
-        }
-    }, true);
-
-    $scope.save = function() {
-        var realmCopy = angular.copy($scope.realm);
-        $scope.changed = false;
-        Realm.update(realmCopy, function () {
-            $location.url("/realms/" + realm.realm + "/ldap-settings");
-            Notifications.success("Your changes have been saved to the realm.");
-        });
-    };
-
-    $scope.reset = function() {
-        $scope.realm = angular.copy(oldCopy);
-        $scope.changed = false;
-    };
-});
-
-<<<<<<< HEAD
-
-module.controller('RealmAuditCtrl', function($scope, RealmAudit, realm) {
-    $scope.realm = realm;
-    $scope.page = 0;
-
-    $scope.query = {
-        id : realm.realm,
-        max : 5,
-        first : 0
-    }
-
-    $scope.update = function() {
-        for (var i in $scope.query) {
-            if ($scope.query[i] === '') {
-                delete $scope.query[i];
-           }
-        }
-        console.debug($scope.query.first);
-        $scope.events = RealmAudit.query($scope.query);
-    }
-
-    $scope.firstPage = function() {
-        $scope.query.first = 0;
-        if ($scope.query.first < 0) {
-            $scope.query.first = 0;
-        }
-        $scope.update();
-    }
-
-    $scope.previousPage = function() {
-        $scope.query.first -= parseInt($scope.query.max);
-        if ($scope.query.first < 0) {
-            $scope.query.first = 0;
-        }
-        $scope.update();
-    }
-
-    $scope.nextPage = function() {
-        $scope.query.first += parseInt($scope.query.max);
-        $scope.update();
-    }
-
-    $scope.update();
-=======
-module.controller('RealmAuthSettingsCtrl', function($scope, realm) {
-    console.log('RealmAuthSettingsCtrl');
-
-    $scope.realm = realm;
-    $scope.authenticationProviders = realm.authenticationProviders;
-});
-
-module.controller('RealmAuthSettingsDetailCtrl', function($scope, $routeParams, $location, Notifications, Dialog, Realm, realm, serverInfo) {
-    console.log('RealmAuthSettingsDetailCtrl');
-
-    $scope.realm = realm;
-    $scope.availableProviders = serverInfo.authProviders;
-    $scope.availableProviderNames = Object.keys(serverInfo.authProviders);
-
-    $scope.create = !$routeParams.index;
-    $scope.changed = false;
-
-    if ($scope.create) {
-        $scope.authProvider = {
-            passwordUpdateSupported: true,
-            config: {}
-        };
-
-        $scope.authProviderOptionNames = [];
-    } else {
-        $scope.authProvider = realm.authenticationProviders[ $routeParams.index ];
-        if (!$scope.authProvider.config) {
-            $scope.authProvider.config = {};
-        }
-
-        $scope.authProviderOptionNames = serverInfo.authProviders[ $scope.authProvider.providerName ];
-        $scope.authProviderIndex = $routeParams.index;
-    }
-
-    var oldCopy = angular.copy($scope.authProvider);
-    $scope.$watch('authProvider', function() {
-        if (!angular.equals($scope.authProvider, oldCopy)) {
-            $scope.changed = true;
-        }
-    }, true);
-
-    $scope.changeAuthProvider = function() {
-        console.log('RealmAuthSettingsDetailCtrl: provider changed to ' + $scope.authProvider.providerName);
-        $scope.authProviderOptionNames = serverInfo.authProviders[ $scope.authProvider.providerName ];
-    }
-
-    $scope.cancel = function() {
-        $location.url("/realms/" + realm.realm + "/auth-settings");
-    }
-
-    $scope.reset = function() {
-        $scope.authProvider = angular.copy(oldCopy);
-        $scope.changed = false;
-    }
-
-    $scope.save = function() {
-        if (!$scope.authProvider.providerName) {
-            console.log('RealmAuthSettingsDetailCtrl: no provider selected. Skip creation');
-            return;
-        }
-
-        console.log('RealmAuthSettingsDetailCtrl: creating provider ' + $scope.authProvider.providerName);
-        var realmCopy = angular.copy($scope.realm);
-        if (!realmCopy.authenticationProviders) {
-            realmCopy.authenticationProviders = [];
-        }
-
-        if ($scope.create) {
-            realmCopy.authenticationProviders.push($scope.authProvider);
-        } else {
-            realmCopy.authenticationProviders[ $scope.authProviderIndex ] = $scope.authProvider;
-        }
-
-        $scope.changed = false;
-        Realm.update(realmCopy, function () {
-            $location.url("/realms/" + realm.realm + "/auth-settings");
-            Notifications.success("Authentication provider has been saved.");
-        });
-    };
-
-    $scope.remove = function() {
-        Dialog.confirmDelete($scope.realm.authenticationProviders.providerName, 'authentication Provider', function() {
-            console.log('RealmAuthSettingsDetailCtrl: deleting provider ' + $scope.authProvider.providerName);
-
-            var realmCopy = angular.copy($scope.realm);
-            realmCopy.authenticationProviders.splice($scope.authProviderIndex, 1);
-
-            $scope.changed = false;
-            Realm.update(realmCopy, function () {
-                $location.url("/realms/" + realm.realm + "/auth-settings");
-                Notifications.success("Authentication provider has been deleted.");
-            });
-        });
-    };
->>>>>>> 2aac603f
-});+module.controller('GlobalCtrl', function($scope, $http, Auth, Current, $location, Notifications) {
+    $scope.addMessage = function() {
+        Notifications.success("test");
+    };
+
+    $scope.auth = Auth;
+    $http.get('/auth/rest/admin/whoami').success(function(data, status) {
+        Auth.user = data;
+        Auth.loggedIn = true;
+
+        function getAccess(role) {
+            if (!Current.realm) {
+                return false;
+            }
+
+            var realmAccess = Auth.user['realm_access'];
+            if (realmAccess) {
+                realmAccess = realmAccess[Current.realm.realm];
+                if (realmAccess) {
+                    return realmAccess.indexOf(role) >= 0;
+                }
+            }
+            return false;
+        }
+
+        $scope.access = {
+            createRealm: data.createRealm,
+
+            get viewRealm() {
+                return getAccess('view-realm') || this.manageRealm;
+            },
+
+            get viewApplications() {
+                return getAccess('view-applications') || this.manageApplications;
+            },
+
+            get viewClients() {
+                return getAccess('view-clients') || this.manageClients;
+            },
+
+            get viewUsers() {
+                return getAccess('view-users') || this.manageClients;
+            },
+
+            get viewAudit() {
+                return getAccess('view-audit') || this.manageClients;
+            },
+
+            get manageRealm() {
+                return getAccess('manage-realm');
+            },
+
+            get manageApplications() {
+                return getAccess('manage-applications');
+            },
+
+            get manageClients() {
+                return getAccess('manage-clients');
+            },
+
+            get manageUsers() {
+                return getAccess('manage-users');
+            },
+
+            get manageAudit() {
+                return getAccess('manage-audit');
+            }
+        }
+    })
+        .error(function(data, status) {
+            Auth.loggedIn = false;
+        });
+
+    $scope.$watch(function() {
+        return $location.path();
+    }, function() {
+        $scope.fragment = $location.path();
+        $scope.path = $location.path().substring(1).split("/");
+    });
+});
+
+module.controller('HomeCtrl', function(Realm, Auth, $location) {
+    Realm.query(null, function(realms) {
+        var realm;
+        if (realms.length == 1) {
+            realm = realms[0].realm;
+        } else if (realms.length == 2) {
+            if (realms[0].realm == Auth.user.realm) {
+                realm = realms[1].realm;
+            } else if (realms[1].realm == Auth.user.realm) {
+                realm = realms[0].realm;
+            }
+        }
+        if (realm) {
+            $location.url('/realms/' + realm);
+        } else {
+            $location.url('/realms');
+        }
+    });
+});
+
+module.controller('RealmListCtrl', function($scope, Realm, Current) {
+    $scope.realms = Realm.query();
+    Current.realms = $scope.realms;
+});
+
+module.controller('RealmDropdownCtrl', function($scope, Realm, Current, Auth, $location) {
+//    Current.realms = Realm.get();
+    $scope.current = Current;
+
+    $scope.changeRealm = function(selectedRealm) {
+        $location.url("/realms/" + selectedRealm);
+    };
+
+    $scope.showNav = function() {
+        var show = Current.realms.length > 0;
+        return Auth.loggedIn && show;
+    }
+    $scope.refresh = function() {
+         Current.refresh();
+    }
+});
+
+module.controller('RealmCreateCtrl', function($scope, Current, Realm, $upload, $http, $location, Dialog, Notifications, Auth) {
+    console.log('RealmCreateCtrl');
+
+    Current.realm = null;
+
+    $scope.realm = {
+        enabled: true
+    };
+
+    $scope.changed = false;
+    $scope.files = [];
+
+    var oldCopy = angular.copy($scope.realm);
+
+    $scope.onFileSelect = function($files) {
+        $scope.files = $files;
+    };
+
+    $scope.clearFileSelect = function() {
+        $scope.files = null;
+    }
+
+    $scope.uploadFile = function() {
+        //$files: an array of files selected, each file has name, size, and type.
+        for (var i = 0; i < $scope.files.length; i++) {
+            var $file = $scope.files[i];
+            $scope.upload = $upload.upload({
+                url: '/auth/rest/admin/realms', //upload.php script, node.js route, or servlet url
+                // method: POST or PUT,
+                // headers: {'headerKey': 'headerValue'}, withCredential: true,
+                data: {myObj: ""},
+                file: $file
+                /* set file formData name for 'Content-Desposition' header. Default: 'file' */
+                //fileFormDataName: myFile,
+                /* customize how data is added to formData. See #40#issuecomment-28612000 for example */
+                //formDataAppender: function(formData, key, val){}
+            }).progress(function(evt) {
+                    console.log('percent: ' + parseInt(100.0 * evt.loaded / evt.total));
+                }).success(function(data, status, headers) {
+                    Realm.query(function(data) {
+                        Current.realms = data;
+
+                        $http.get('/auth/rest/admin/whoami').success(function(user) {
+                            Auth.user = user;
+
+                            Notifications.success("The realm has been uploaded.");
+
+                            var location = headers('Location');
+                            if (location) {
+                                $location.url("/realms/" + location.substring(location.lastIndexOf('/') + 1));
+                            } else {
+                                $location.url("/realms");
+                            }
+                        });
+                    });
+                })
+            .error(function() {
+                    Notifications.error("The realm can not be uploaded. Please verify the file.");
+
+                });
+            //.then(success, error, progress);
+        }
+    };
+
+    $scope.$watch('realm', function() {
+        if (!angular.equals($scope.realm, oldCopy)) {
+            $scope.changed = true;
+        }
+    }, true);
+
+    $scope.save = function() {
+        var realmCopy = angular.copy($scope.realm);
+        var ssl = window.location.protocol == 'https:';
+        realmCopy.sslNotRequired = !ssl;
+        console.log('creating new realm **');
+        Realm.create(realmCopy, function() {
+            Realm.query(function(data) {
+                Current.realms = data;
+
+                $http.get('/auth/rest/admin/whoami').success(function(user) {
+                    Auth.user = user;
+
+                    $location.url("/realms/" + realmCopy.realm);
+                    Notifications.success("The realm has been created.");
+                });
+            });
+        });
+    };
+
+    $scope.cancel = function() {
+        //$location.url("/realms");
+        window.history.back();
+    };
+});
+
+
+module.controller('RealmDetailCtrl', function($scope, Current, Realm, realm, serverInfo, $http, $location, Dialog, Notifications) {
+    $scope.createRealm = !realm.realm;
+    $scope.serverInfo = serverInfo;
+
+    console.log('RealmDetailCtrl');
+
+    if ($scope.createRealm) {
+        $scope.realm = {
+            enabled: true,
+            requireSsl: true
+        };
+    } else {
+        if (Current.realm == null || Current.realm.realm != realm.realm) {
+            for (var i = 0; i < Current.realms.length; i++) {
+                if (realm.realm == Current.realms[i].realm) {
+                    Current.realm = Current.realms[i];
+                    break;
+                }
+            }
+        }
+        console.log('realm name: ' + realm.realm);
+        for (var i = 0; i < Current.realms.length; i++) {
+            console.log('checking Current.realm:' + Current.realms[i].realm);
+            if (Current.realms[i].realm == realm.realm) {
+                Current.realm = Current.realms[i];
+            }
+        }
+        /*
+        if (Current.realm == null || Current.realm.realm != realm.realm) {
+            console.log('should be unreachable');
+            console.log('Why? ' + Current.realms.length + ' ' + Current.realm);
+            return;
+        }
+        */
+        $scope.realm = angular.copy(realm);
+        $scope.realm.requireSsl = !realm.sslNotRequired;
+    }
+
+    $scope.social = $scope.realm.social;
+    $scope.registrationAllowed = $scope.realm.registrationAllowed;
+
+    var oldCopy = angular.copy($scope.realm);
+
+
+
+    $scope.changed = $scope.create;
+
+    $scope.$watch('realm', function() {
+        if (!angular.equals($scope.realm, oldCopy)) {
+            $scope.changed = true;
+        }
+    }, true);
+
+    $scope.save = function() {
+        var realmCopy = angular.copy($scope.realm);
+        realmCopy.sslNotRequired = !realmCopy.requireSsl;
+        delete realmCopy["requireSsl"];
+        if ($scope.createRealm) {
+            Realm.save(realmCopy, function(data, headers) {
+                console.log('creating new realm');
+                var data = Realm.query(function() {
+                    Current.realms = data;
+                    for (var i = 0; i < Current.realms.length; i++) {
+                        if (Current.realms[i].realm == realmCopy.realm) {
+                            Current.realm = Current.realms[i];
+                        }
+                    }
+                    $location.url("/realms/" + realmCopy.realm);
+                    Notifications.success("The realm has been created.");
+                    $scope.social = $scope.realm.social;
+                    $scope.registrationAllowed = $scope.realm.registrationAllowed;
+                });
+            });
+        } else {
+            console.log('updating realm...');
+            $scope.changed = false;
+            console.log('oldCopy.realm - ' + oldCopy.realm);
+            Realm.update({ id : oldCopy.realm}, realmCopy, function () {
+                var data = Realm.query(function () {
+                    Current.realms = data;
+                    for (var i = 0; i < Current.realms.length; i++) {
+                        if (Current.realms[i].realm == realmCopy.realm) {
+                            Current.realm = Current.realms[i];
+                            oldCopy = angular.copy($scope.realm);
+                        }
+                    }
+                });
+                $location.url("/realms/" + realmCopy.realm);
+                Notifications.success("Your changes have been saved to the realm.");
+                $scope.social = $scope.realm.social;
+                $scope.registrationAllowed = $scope.realm.registrationAllowed;
+            });
+        }
+    };
+
+    $scope.reset = function() {
+        $scope.realm = angular.copy(oldCopy);
+        $scope.changed = false;
+    };
+
+    $scope.cancel = function() {
+        //$location.url("/realms");
+        window.history.back();
+    };
+
+    $scope.remove = function() {
+        Dialog.confirmDelete($scope.realm.realm, 'realm', function() {
+            Realm.remove({ id : $scope.realm.realm }, function() {
+                Current.realms = Realm.query();
+                Notifications.success("The realm has been deleted.");
+                $location.url("/");
+            });
+        });
+    };
+});
+
+module.controller('RealmRequiredCredentialsCtrl', function($scope, Realm, realm, $http, $location, Dialog, Notifications, PasswordPolicy) {
+    console.log('RealmRequiredCredentialsCtrl');
+
+    $scope.realm = realm;
+
+    var oldCopy = angular.copy($scope.realm);
+
+    $scope.allPolicies = PasswordPolicy.allPolicies;
+    $scope.policyMessages = PasswordPolicy.policyMessages;
+
+    $scope.policy = PasswordPolicy.parse(realm.passwordPolicy);
+    var oldPolicy = angular.copy($scope.policy);
+
+    $scope.addPolicy = function(policy){
+        if (!$scope.policy) {
+            $scope.policy = [];
+        }
+        $scope.policy.push(policy);
+    }
+
+    $scope.removePolicy = function(index){
+        $scope.policy.splice(index, 1);
+    }
+
+    $scope.userCredentialOptions = {
+        'multiple' : true,
+        'simple_tags' : true,
+        'tags' : ['password', 'totp', 'cert']
+    };
+
+    $scope.changed = false;
+
+    $scope.$watch('realm', function() {
+        if (!angular.equals($scope.realm, oldCopy)) {
+            $scope.changed = true;
+        }
+    }, true);
+
+    $scope.$watch('policy', function(oldVal, newVal) {
+        if (!angular.equals($scope.policy, oldPolicy)) {
+            $scope.realm.passwordPolicy = PasswordPolicy.toString($scope.policy);
+            $scope.changed = true;
+        }
+    }, true);
+
+    $scope.save = function() {
+        $scope.changed = false;
+
+        Realm.update($scope.realm, function () {
+            $location.url("/realms/" + realm.realm + "/required-credentials");
+            Notifications.success("Your changes have been saved to the realm.");
+            oldCopy = angular.copy($scope.realm);
+            oldPolicy = angular.copy($scope.policy);
+        });
+    };
+
+    $scope.reset = function() {
+        $scope.realm = angular.copy(oldCopy);
+        $scope.policy = angular.copy(oldPolicy);
+        $scope.changed = false;
+    };
+});
+
+module.controller('RealmDefaultRolesCtrl', function ($scope, Realm, realm, applications, roles, Notifications, ApplicationRole, Application) {
+
+    console.log('RealmDefaultRolesCtrl');
+
+    $scope.realm = realm;
+
+    $scope.availableRealmRoles = [];
+    $scope.selectedRealmRoles = [];
+    $scope.selectedRealmDefRoles = [];
+
+    $scope.applications = angular.copy(applications);
+    for (var i = 0; i < applications.length; i++) {
+        if (applications[i].name == 'account') {
+            $scope.application = $scope.applications[i];
+            break;
+        }
+    }
+
+    $scope.availableAppRoles = [];
+    $scope.selectedAppRoles = [];
+    $scope.selectedAppDefRoles = [];
+
+    if (!$scope.realm.hasOwnProperty('defaultRoles') || $scope.realm.defaultRoles === null) {
+        $scope.realm.defaultRoles = [];
+    }
+
+    // Populate available roles. Available roles are neither already assigned
+    for (var i = 0; i < roles.length; i++) {
+        var item = roles[i].name;
+
+        if ($scope.realm.defaultRoles.indexOf(item) < 0) {
+            $scope.availableRealmRoles.push(item);
+        }
+    }
+
+    $scope.addRealmDefaultRole = function () {
+
+        // Remove selected roles from the Available roles and add them to realm default roles (move from left to right).
+        for (var i = 0; i < $scope.selectedRealmRoles.length; i++) {
+            var selectedRole = $scope.selectedRealmRoles[i];
+
+            $scope.realm.defaultRoles.push(selectedRole);
+
+            var index = $scope.availableRealmRoles.indexOf(selectedRole);
+            if (index > -1) {
+                $scope.availableRealmRoles.splice(index, 1);
+            }
+        }
+
+        // Update/save the realm with new default roles.
+        Realm.update($scope.realm, function () {
+            Notifications.success("Realm default roles updated.");
+        });
+    };
+
+    $scope.deleteRealmDefaultRole = function () {
+
+        // Remove selected roles from the realm default roles and add them to available roles (move from right to left).
+        for (var i = 0; i < $scope.selectedRealmDefRoles.length; i++) {
+            $scope.availableRealmRoles.push($scope.selectedRealmDefRoles[i]);
+
+            var index = $scope.realm.defaultRoles.indexOf($scope.selectedRealmDefRoles[i]);
+            if (index > -1) {
+                $scope.realm.defaultRoles.splice(index, 1);
+            }
+        }
+
+        // Update/save the realm with new default roles.
+        //var realmCopy = angular.copy($scope.realm);
+        Realm.update($scope.realm, function () {
+            Notifications.success("Realm default roles updated.");
+        });
+    };
+
+    $scope.changeApplication = function () {
+
+        $scope.selectedAppRoles = [];
+        $scope.selectedAppDefRoles = [];
+
+        // Populate available roles for selected application
+        if ($scope.application) {
+            var appDefaultRoles = ApplicationRole.query({realm: $scope.realm.realm, application: $scope.application.name}, function () {
+
+                if (!$scope.application.hasOwnProperty('defaultRoles') || $scope.application.defaultRoles === null) {
+                    $scope.application.defaultRoles = [];
+                }
+
+                $scope.availableAppRoles = [];
+
+                for (var i = 0; i < appDefaultRoles.length; i++) {
+                    var roleName = appDefaultRoles[i].name;
+                    if ($scope.application.defaultRoles.indexOf(roleName) < 0) {
+                        $scope.availableAppRoles.push(roleName);
+                    }
+                }
+            });
+        } else {
+            $scope.availableAppRoles = null;
+        }
+    };
+
+    $scope.addAppDefaultRole = function () {
+
+        // Remove selected roles from the app available roles and add them to app default roles (move from left to right).
+        for (var i = 0; i < $scope.selectedAppRoles.length; i++) {
+            var role = $scope.selectedAppRoles[i];
+
+            var idx = $scope.application.defaultRoles.indexOf(role);
+            if (idx < 0) {
+                $scope.application.defaultRoles.push(role);
+            }
+
+            idx = $scope.availableAppRoles.indexOf(role);
+
+            if (idx != -1) {
+                $scope.availableAppRoles.splice(idx, 1);
+            }
+        }
+
+        // Update/save the selected application with new default roles.
+        Application.update({
+            realm: $scope.realm.realm,
+            application: $scope.application.name
+        }, $scope.application, function () {
+            Notifications.success("Your changes have been saved to the application.");
+        });
+    };
+
+    $scope.rmAppDefaultRole = function () {
+
+        // Remove selected roles from the app default roles and add them to app available roles (move from right to left).
+        for (var i = 0; i < $scope.selectedAppDefRoles.length; i++) {
+            var role = $scope.selectedAppDefRoles[i];
+            var idx = $scope.application.defaultRoles.indexOf(role);
+            if (idx != -1) {
+                $scope.application.defaultRoles.splice(idx, 1);
+            }
+            idx = $scope.availableAppRoles.indexOf(role);
+            if (idx < 0) {
+                $scope.availableAppRoles.push(role);
+            }
+        }
+
+        // Update/save the selected application with new default roles.
+        Application.update({
+            realm: $scope.realm.realm,
+            application: $scope.application.name
+        }, $scope.application, function () {
+            Notifications.success("Your changes have been saved to the application.");
+        });
+    };
+
+});
+
+module.controller('RealmSocialCtrl', function($scope, realm, Realm, serverInfo, $location, Notifications) {
+    console.log('RealmSocialCtrl');
+
+    $scope.realm = angular.copy(realm);
+    $scope.serverInfo = serverInfo;
+
+    $scope.allProviders = serverInfo.socialProviders;
+    $scope.configuredProviders = [];
+
+    $scope.$watch('realm.socialProviders', function(socialProviders) {
+        $scope.configuredProviders = [];
+         for (var providerConfig in socialProviders) {
+             var i = providerConfig.split('.');
+             if (i.length == 2 && i[1] == 'key') {
+                 $scope.configuredProviders.push(i[0]);
+             }
+         }
+    }, true);
+
+    var oldCopy = angular.copy($scope.realm);
+    $scope.changed = false;
+    $scope.callbackUrl = $location.absUrl().replace(/\/admin.*/, "/rest/social/callback");
+
+    $scope.addProvider = function(pId) {
+        if (!$scope.realm.socialProviders) {
+            $scope.realm.socialProviders = {};
+        }
+
+        $scope.realm.socialProviders[pId + ".key"] = "";
+        $scope.realm.socialProviders[pId + ".secret"] = "";
+    };
+
+    $scope.removeProvider = function(pId) {
+        delete $scope.realm.socialProviders[pId+".key"];
+        delete $scope.realm.socialProviders[pId+".secret"];
+    };
+
+    $scope.$watch('realm', function() {
+        if (!angular.equals($scope.realm, oldCopy)) {
+            $scope.changed = true;
+        }
+    }, true);
+
+    $scope.save = function() {
+        var realmCopy = angular.copy($scope.realm);
+        realmCopy.social = true;
+        $scope.changed = false;
+        Realm.update(realmCopy, function () {
+            $location.url("/realms/" + realm.realm + "/social-settings");
+            Notifications.success("Saved changes to realm");
+            oldCopy = realmCopy;
+        });
+    };
+
+    $scope.reset = function() {
+        $scope.realm = angular.copy(oldCopy);
+        $scope.changed = false;
+    };
+
+});
+
+module.controller('RealmTokenDetailCtrl', function($scope, Realm, realm, $http, $location, Dialog, Notifications, TimeUnit) {
+    console.log('RealmTokenDetailCtrl');
+
+    $scope.realm = realm;
+
+    $scope.realm.accessTokenLifespanUnit = TimeUnit.autoUnit(realm.accessTokenLifespan);
+    $scope.realm.accessTokenLifespan = TimeUnit.toUnit(realm.accessTokenLifespan, $scope.realm.accessTokenLifespanUnit);
+    $scope.$watch('realm.accessTokenLifespanUnit', function(to, from) {
+        $scope.realm.accessTokenLifespan = TimeUnit.convert($scope.realm.accessTokenLifespan, from, to);
+    });
+
+    $scope.realm.centralLoginLifespanUnit = TimeUnit.autoUnit(realm.centralLoginLifespan);
+    $scope.realm.centralLoginLifespan = TimeUnit.toUnit(realm.centralLoginLifespan, $scope.realm.centralLoginLifespanUnit);
+    $scope.$watch('realm.centralLoginLifespanUnit', function(to, from) {
+        $scope.realm.centralLoginLifespan = TimeUnit.convert($scope.realm.centralLoginLifespan, from, to);
+    });
+
+    $scope.realm.refreshTokenLifespanUnit = TimeUnit.autoUnit(realm.refreshTokenLifespan);
+    $scope.realm.refreshTokenLifespan = TimeUnit.toUnit(realm.refreshTokenLifespan, $scope.realm.refreshTokenLifespanUnit);
+    $scope.$watch('realm.refreshTokenLifespanUnit', function(to, from) {
+        $scope.realm.refreshTokenLifespan = TimeUnit.convert($scope.realm.refreshTokenLifespan, from, to);
+    });
+
+    $scope.realm.accessCodeLifespanUnit = TimeUnit.autoUnit(realm.accessCodeLifespan);
+    $scope.realm.accessCodeLifespan = TimeUnit.toUnit(realm.accessCodeLifespan, $scope.realm.accessCodeLifespanUnit);
+    $scope.$watch('realm.accessCodeLifespanUnit', function(to, from) {
+        $scope.realm.accessCodeLifespan = TimeUnit.convert($scope.realm.accessCodeLifespan, from, to);
+    });
+
+    $scope.realm.accessCodeLifespanUserActionUnit = TimeUnit.autoUnit(realm.accessCodeLifespanUserAction);
+    $scope.realm.accessCodeLifespanUserAction = TimeUnit.toUnit(realm.accessCodeLifespanUserAction, $scope.realm.accessCodeLifespanUserActionUnit);
+    $scope.$watch('realm.accessCodeLifespanUserActionUnit', function(to, from) {
+        $scope.realm.accessCodeLifespanUserAction = TimeUnit.convert($scope.realm.accessCodeLifespanUserAction, from, to);
+    });
+
+
+    var oldCopy = angular.copy($scope.realm);
+    $scope.changed = false;
+
+    $scope.$watch('realm', function() {
+        if (!angular.equals($scope.realm, oldCopy)) {
+            $scope.changed = true;
+        }
+    }, true);
+
+    $scope.save = function() {
+        var realmCopy = angular.copy($scope.realm);
+        delete realmCopy["accessTokenLifespanUnit"];
+        delete realmCopy["refreshTokenLifespanUnit"];
+        delete realmCopy["accessCodeLifespanUnit"];
+        delete realmCopy["centralLoginLifespanUnit"];
+        delete realmCopy["accessCodeLifespanUserActionUnit"];
+
+        realmCopy.accessTokenLifespan = TimeUnit.toSeconds($scope.realm.accessTokenLifespan, $scope.realm.accessTokenLifespanUnit)
+        realmCopy.centralLoginLifespan = TimeUnit.toSeconds($scope.realm.centralLoginLifespan, $scope.realm.centralLoginLifespanUnit)
+        realmCopy.refreshTokenLifespan = TimeUnit.toSeconds($scope.realm.refreshTokenLifespan, $scope.realm.refreshTokenLifespanUnit)
+        realmCopy.accessCodeLifespan = TimeUnit.toSeconds($scope.realm.accessCodeLifespan, $scope.realm.accessCodeLifespanUnit)
+        realmCopy.accessCodeLifespanUserAction = TimeUnit.toSeconds($scope.realm.accessCodeLifespanUserAction, $scope.realm.accessCodeLifespanUserActionUnit)
+
+        $scope.changed = false;
+        Realm.update(realmCopy, function () {
+            $location.url("/realms/" + realm.realm + "/token-settings");
+            Notifications.success("Your changes have been saved to the realm.");
+        });
+    };
+
+    $scope.reset = function() {
+        $scope.realm = angular.copy(oldCopy);
+        $scope.changed = false;
+    };
+});
+
+module.controller('RealmKeysDetailCtrl', function($scope, Realm, realm, $http, $location, Dialog, Notifications) {
+    $scope.realm = realm;
+
+    $scope.generate = function() {
+        Dialog.confirmGenerateKeys($scope.realm.realm, 'realm', function() {
+                Realm.update({ realm: realm.realm, publicKey : 'GENERATE' }, function () {
+                Notifications.success('New keys generated for realm.');
+                Realm.get({ id : realm.realm }, function(updated) {
+                    $scope.realm = updated;
+                })
+            });
+        });
+    };
+});
+
+module.controller('RealmSessionStatsCtrl', function($scope, realm, stats, RealmSessionStats, RealmLogoutAll, Notifications) {
+    $scope.realm = realm;
+    $scope.stats = stats;
+
+    console.log(stats);
+
+    $scope.logoutAll = function() {
+        RealmLogoutAll.save({realm : realm.realm}, function () {
+            Notifications.success('Logged out all users');
+            RealmSessionStats.get({realm: realm.realm}, function(updated) {
+                Notifications.success('Logged out all users');
+                $scope.stats = updated;
+            })
+        });
+    };
+
+
+});
+
+
+module.controller('RealmRevocationCtrl', function($scope, Realm, RealmPushRevocation, realm, $http, $location, Dialog, Notifications) {
+    $scope.realm = angular.copy(realm);
+
+    var setNotBefore = function() {
+        if ($scope.realm.notBefore == 0) {
+            $scope.notBefore = "None";
+        } else {
+            $scope.notBefore = new Date($scope.realm.notBefore * 1000);
+        }
+    };
+
+    setNotBefore();
+
+    var reset = function() {
+        Realm.get({ id : realm.realm }, function(updated) {
+            $scope.realm = updated;
+            setNotBefore();
+        })
+
+    };
+
+    $scope.clear = function() {
+        Realm.update({ realm: realm.realm, notBefore : 0 }, function () {
+            $scope.notBefore = "None";
+            Notifications.success('Not Before cleared for realm.');
+            reset();
+        });
+    }
+    $scope.setNotBeforeNow = function() {
+        Realm.update({ realm: realm.realm, notBefore : new Date().getTime()/1000}, function () {
+            Notifications.success('Not Before cleared for realm.');
+            reset();
+        });
+    }
+    $scope.pushRevocation = function() {
+        RealmPushRevocation.save({ realm: realm.realm}, function () {
+            Notifications.success('Push sent for realm.');
+        });
+    }
+
+});
+
+
+module.controller('RoleListCtrl', function($scope, $location, realm, roles) {
+
+    $scope.realm = realm;
+    $scope.roles = roles;
+
+    $scope.$watch(function() {
+        return $location.path();
+    }, function() {
+        $scope.path = $location.path().substring(1).split("/");
+    });
+});
+
+
+module.controller('RoleDetailCtrl', function($scope, realm, role, roles, applications,
+                                             Role, ApplicationRole, RoleById, RoleRealmComposites, RoleApplicationComposites,
+                                             $http, $location, Dialog, Notifications) {
+    $scope.realm = realm;
+    $scope.role = angular.copy(role);
+    $scope.create = !role.name;
+
+    $scope.changed = $scope.create;
+
+    $scope.save = function() {
+        console.log('save');
+        if ($scope.create) {
+            Role.save({
+                realm: realm.realm
+            }, $scope.role, function (data, headers) {
+                $scope.changed = false;
+                role = angular.copy($scope.role);
+
+                var l = headers().location;
+                var id = l.substring(l.lastIndexOf("/") + 1);
+                $location.url("/realms/" + realm.realm + "/roles/" + id);
+                Notifications.success("The role has been created.");
+            });
+        } else {
+            $scope.update();
+        }
+    };
+
+    $scope.remove = function () {
+        Dialog.confirmDelete($scope.role.name, 'role', function () {
+            $scope.role.$remove({
+                realm: realm.realm,
+                role: $scope.role.name
+            }, function () {
+                $location.url("/realms/" + realm.realm + "/roles");
+                Notifications.success("The role has been deleted.");
+            });
+        });
+    };
+
+    $scope.cancel = function () {
+        $location.url("/realms/" + realm.realm + "/roles");
+    };
+
+
+
+    roleControl($scope, realm, role, roles, applications,
+        ApplicationRole, RoleById, RoleRealmComposites, RoleApplicationComposites,
+        $http, $location, Notifications, Dialog);
+});
+
+module.controller('RealmSMTPSettingsCtrl', function($scope, Current, Realm, realm, $http, $location, Dialog, Notifications) {
+    console.log('RealmSMTPSettingsCtrl');
+
+    var booleanSmtpAtts = ["auth","ssl","starttls"];
+
+    $scope.realm = realm;
+
+    if ($scope.realm.smtpServer) {
+        $scope.realm.smtpServer = typeObject($scope.realm.smtpServer);
+    };
+
+    var oldCopy = angular.copy($scope.realm);
+    $scope.changed = false;
+
+    $scope.$watch('realm', function() {
+        if (!angular.equals($scope.realm, oldCopy)) {
+            $scope.changed = true;
+        }
+    }, true);
+
+    $scope.save = function() {
+        var realmCopy = angular.copy($scope.realm);
+        realmCopy['smtpServer'] = detypeObject(realmCopy.smtpServer);
+        $scope.changed = false;
+        Realm.update(realmCopy, function () {
+            $location.url("/realms/" + realm.realm + "/smtp-settings");
+            Notifications.success("Your changes have been saved to the realm.");
+        });
+    };
+
+    $scope.reset = function() {
+        $scope.realm = angular.copy(oldCopy);
+        $scope.changed = false;
+    };
+
+    /* Convert string attributes containing a boolean to actual boolean type + convert an integer string (port) to integer. */
+    function typeObject(obj){
+        for (var att in obj){
+            if (booleanSmtpAtts.indexOf(att) < 0)
+                continue;
+            if (obj[att] === "true"){
+                obj[att] = true;
+            } else if (obj[att] === "false"){
+                obj[att] = false;
+            }
+        }
+
+        obj['port'] = parseInt(obj['port']);
+
+        return obj;
+    }
+
+    /* Convert all non-string values to strings to invert changes caused by the typeObject function. */
+    function detypeObject(obj){
+        for (var att in obj){
+            if (booleanSmtpAtts.indexOf(att) < 0)
+                continue;
+            if (obj[att] === true){
+                obj[att] = "true";
+            } else if (obj[att] === false){
+                obj[att] = "false"
+            }
+        }
+
+        obj['port'] = obj['port'].toString();
+
+        return obj;
+    }
+});
+
+module.controller('RealmLdapSettingsCtrl', function($scope, $location, Notifications, Realm, realm) {
+    console.log('RealmLdapSettingsCtrl');
+
+    $scope.realm = realm;
+
+    var oldCopy = angular.copy($scope.realm);
+    $scope.changed = false;
+
+    $scope.$watch('realm', function() {
+        if (!angular.equals($scope.realm, oldCopy)) {
+            $scope.changed = true;
+        }
+    }, true);
+
+    $scope.save = function() {
+        var realmCopy = angular.copy($scope.realm);
+        $scope.changed = false;
+        Realm.update(realmCopy, function () {
+            $location.url("/realms/" + realm.realm + "/ldap-settings");
+            Notifications.success("Your changes have been saved to the realm.");
+        });
+    };
+
+    $scope.reset = function() {
+        $scope.realm = angular.copy(oldCopy);
+        $scope.changed = false;
+    };
+});
+
+module.controller('RealmAuthSettingsCtrl', function($scope, realm) {
+    console.log('RealmAuthSettingsCtrl');
+
+    $scope.realm = realm;
+    $scope.authenticationProviders = realm.authenticationProviders;
+});
+
+module.controller('RealmAuthSettingsDetailCtrl', function($scope, $routeParams, $location, Notifications, Dialog, Realm, realm, serverInfo) {
+    console.log('RealmAuthSettingsDetailCtrl');
+
+    $scope.realm = realm;
+    $scope.availableProviders = serverInfo.authProviders;
+    $scope.availableProviderNames = Object.keys(serverInfo.authProviders);
+
+    $scope.create = !$routeParams.index;
+    $scope.changed = false;
+
+    if ($scope.create) {
+        $scope.authProvider = {
+            passwordUpdateSupported: true,
+            config: {}
+        };
+
+        $scope.authProviderOptionNames = [];
+    } else {
+        $scope.authProvider = realm.authenticationProviders[ $routeParams.index ];
+        if (!$scope.authProvider.config) {
+            $scope.authProvider.config = {};
+        }
+
+        $scope.authProviderOptionNames = serverInfo.authProviders[ $scope.authProvider.providerName ];
+        $scope.authProviderIndex = $routeParams.index;
+    }
+
+    var oldCopy = angular.copy($scope.authProvider);
+    $scope.$watch('authProvider', function() {
+        if (!angular.equals($scope.authProvider, oldCopy)) {
+            $scope.changed = true;
+        }
+    }, true);
+
+    $scope.changeAuthProvider = function() {
+        console.log('RealmAuthSettingsDetailCtrl: provider changed to ' + $scope.authProvider.providerName);
+        $scope.authProviderOptionNames = serverInfo.authProviders[ $scope.authProvider.providerName ];
+    }
+
+    $scope.cancel = function() {
+        $location.url("/realms/" + realm.realm + "/auth-settings");
+    }
+
+    $scope.reset = function() {
+        $scope.authProvider = angular.copy(oldCopy);
+        $scope.changed = false;
+    }
+
+    $scope.save = function() {
+        if (!$scope.authProvider.providerName) {
+            console.log('RealmAuthSettingsDetailCtrl: no provider selected. Skip creation');
+            return;
+        }
+
+        console.log('RealmAuthSettingsDetailCtrl: creating provider ' + $scope.authProvider.providerName);
+        var realmCopy = angular.copy($scope.realm);
+        if (!realmCopy.authenticationProviders) {
+            realmCopy.authenticationProviders = [];
+        }
+
+        if ($scope.create) {
+            realmCopy.authenticationProviders.push($scope.authProvider);
+        } else {
+            realmCopy.authenticationProviders[ $scope.authProviderIndex ] = $scope.authProvider;
+        }
+
+        $scope.changed = false;
+        Realm.update(realmCopy, function () {
+            $location.url("/realms/" + realm.realm + "/auth-settings");
+            Notifications.success("Authentication provider has been saved.");
+        });
+    };
+
+    $scope.remove = function() {
+        Dialog.confirmDelete($scope.realm.authenticationProviders.providerName, 'authentication Provider', function() {
+            console.log('RealmAuthSettingsDetailCtrl: deleting provider ' + $scope.authProvider.providerName);
+
+            var realmCopy = angular.copy($scope.realm);
+            realmCopy.authenticationProviders.splice($scope.authProviderIndex, 1);
+
+            $scope.changed = false;
+            Realm.update(realmCopy, function () {
+                $location.url("/realms/" + realm.realm + "/auth-settings");
+                Notifications.success("Authentication provider has been deleted.");
+            });
+        });
+    };
+});
+
+module.controller('RealmAuditCtrl', function($scope, RealmAudit, realm) {
+    $scope.realm = realm;
+    $scope.page = 0;
+
+    $scope.query = {
+        id : realm.realm,
+        max : 5,
+        first : 0
+    }
+
+    $scope.update = function() {
+        for (var i in $scope.query) {
+            if ($scope.query[i] === '') {
+                delete $scope.query[i];
+           }
+        }
+        console.debug($scope.query.first);
+        $scope.events = RealmAudit.query($scope.query);
+    }
+
+    $scope.firstPage = function() {
+        $scope.query.first = 0;
+        if ($scope.query.first < 0) {
+            $scope.query.first = 0;
+        }
+        $scope.update();
+    }
+
+    $scope.previousPage = function() {
+        $scope.query.first -= parseInt($scope.query.max);
+        if ($scope.query.first < 0) {
+            $scope.query.first = 0;
+        }
+        $scope.update();
+    }
+
+    $scope.nextPage = function() {
+        $scope.query.first += parseInt($scope.query.max);
+        $scope.update();
+    }
+
+    $scope.update();
+});