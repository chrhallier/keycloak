package org.keycloak.services.resources;

import org.jboss.resteasy.annotations.cache.NoCache;
import org.jboss.resteasy.logging.Logger;
import org.jboss.resteasy.spi.HttpRequest;
import org.jboss.resteasy.spi.HttpResponse;
import org.keycloak.OAuth2Constants;
import org.keycloak.OAuthErrorException;
import org.keycloak.audit.Audit;
import org.keycloak.audit.Details;
import org.keycloak.audit.Errors;
import org.keycloak.audit.Events;
import org.keycloak.jose.jws.JWSInput;
import org.keycloak.jose.jws.crypto.RSAProvider;
import org.keycloak.models.ClientModel;
import org.keycloak.models.Constants;
import org.keycloak.models.KeycloakSession;
import org.keycloak.models.KeycloakTransaction;
import org.keycloak.models.RealmModel;
import org.keycloak.models.RequiredCredentialModel;
import org.keycloak.models.UserCredentialModel;
import org.keycloak.models.UserModel;
import org.keycloak.models.utils.KeycloakModelUtils;
import org.keycloak.representations.AccessToken;
import org.keycloak.representations.AccessTokenResponse;
import org.keycloak.representations.idm.CredentialRepresentation;
import org.keycloak.services.ClientConnection;
import org.keycloak.services.managers.AccessCodeEntry;
import org.keycloak.services.managers.AuthenticationManager;
import org.keycloak.services.managers.AuthenticationManager.AuthenticationStatus;
import org.keycloak.services.managers.ResourceAdminManager;
import org.keycloak.services.managers.TokenManager;
import org.keycloak.services.messages.Messages;
import org.keycloak.services.resources.flows.Flows;
import org.keycloak.services.resources.flows.OAuthFlows;
import org.keycloak.services.validation.Validation;
import org.keycloak.spi.authentication.AuthenticationProviderException;
import org.keycloak.spi.authentication.AuthenticationProviderManager;
import org.keycloak.util.BasicAuthHelper;
import org.keycloak.util.Time;

import javax.ws.rs.BadRequestException;
import javax.ws.rs.Consumes;
import javax.ws.rs.ForbiddenException;
import javax.ws.rs.GET;
import javax.ws.rs.HeaderParam;
import javax.ws.rs.NotAcceptableException;
import javax.ws.rs.NotAuthorizedException;
import javax.ws.rs.OPTIONS;
import javax.ws.rs.POST;
import javax.ws.rs.Path;
import javax.ws.rs.Produces;
import javax.ws.rs.QueryParam;
import javax.ws.rs.container.ResourceContext;
import javax.ws.rs.core.Context;
import javax.ws.rs.core.HttpHeaders;
import javax.ws.rs.core.MediaType;
import javax.ws.rs.core.MultivaluedMap;
import javax.ws.rs.core.NewCookie;
import javax.ws.rs.core.Response;
import javax.ws.rs.core.SecurityContext;
import javax.ws.rs.core.UriBuilder;
import javax.ws.rs.core.UriInfo;
import javax.ws.rs.ext.Providers;
import java.util.HashMap;
import java.util.LinkedList;
import java.util.List;
import java.util.Map;
import java.util.Set;

/**
 * @author <a href="mailto:bill@burkecentral.com">Bill Burke</a>
 * @version $Revision: 1 $
 */
public class TokenService {

    protected static final Logger logger = Logger.getLogger(TokenService.class);

    protected RealmModel realm;
    protected TokenManager tokenManager;
    private Audit audit;
    protected AuthenticationManager authManager = new AuthenticationManager();

    @Context
    protected Providers providers;
    @Context
    protected SecurityContext securityContext;
    @Context
    protected UriInfo uriInfo;
    @Context
    protected HttpHeaders headers;
    @Context
    protected HttpRequest request;
    @Context
    protected HttpResponse response;
    @Context
    protected KeycloakSession session;
    @Context
    protected KeycloakTransaction transaction;
    @Context
    protected ClientConnection clientConnection;

    @Context
    protected ResourceContext resourceContext;

    private ResourceAdminManager resourceAdminManager = new ResourceAdminManager();

    public TokenService(RealmModel realm, TokenManager tokenManager, Audit audit) {
        this.realm = realm;
        this.tokenManager = tokenManager;
        this.audit = audit;
    }

    public static UriBuilder tokenServiceBaseUrl(UriInfo uriInfo) {
        UriBuilder base = uriInfo.getBaseUriBuilder().path(RealmsResource.class).path(RealmsResource.class, "getTokenService");
        return base;
    }

    public static UriBuilder accessCodeToTokenUrl(UriInfo uriInfo) {
        return tokenServiceBaseUrl(uriInfo).path(TokenService.class, "accessCodeToToken");

    }

    public static UriBuilder grantAccessTokenUrl(UriInfo uriInfo) {
        return tokenServiceBaseUrl(uriInfo).path(TokenService.class, "grantAccessToken");

    }

    public static UriBuilder loginPageUrl(UriInfo uriInfo) {
        return tokenServiceBaseUrl(uriInfo).path(TokenService.class, "loginPage");
    }

    public static UriBuilder logoutUrl(UriInfo uriInfo) {
        return tokenServiceBaseUrl(uriInfo).path(TokenService.class, "logout");
    }

    public static UriBuilder processLoginUrl(UriInfo uriInfo) {
        return tokenServiceBaseUrl(uriInfo).path(TokenService.class, "processLogin");
    }

    public static UriBuilder processOAuthUrl(UriInfo uriInfo) {
        return tokenServiceBaseUrl(uriInfo).path(TokenService.class, "processOAuth");
    }

    @Path("grants/access")
    @POST
    @Consumes(MediaType.APPLICATION_FORM_URLENCODED)
    @Produces(MediaType.APPLICATION_JSON)
    public Response grantAccessToken(final @HeaderParam(HttpHeaders.AUTHORIZATION) String authorizationHeader,
                                     final MultivaluedMap<String, String> form) {
        if (!checkSsl()) {
            throw new NotAcceptableException("HTTPS required");
        }

        audit.event(Events.LOGIN).detail(Details.AUTH_METHOD, "oauth_credentials").detail(Details.RESPONSE_TYPE, "token");

        ClientModel client = authorizeClient(authorizationHeader, form, audit);

        if (client.isPublicClient()) {
            // we don't allow public clients to invoke grants/access to prevent phishing attacks
            audit.error(Errors.NOT_ALLOWED);
            throw new ForbiddenException("Public clients are not allowed to invoke grants/access");
        }

        String username = form.getFirst(AuthenticationManager.FORM_USERNAME);
        if (username == null) {
            audit.error(Errors.USERNAME_MISSING);
            throw new NotAuthorizedException("No username");
        }
        audit.detail(Details.USERNAME, username);
        if (!realm.isEnabled()) {
            audit.error(Errors.REALM_DISABLED);
            throw new NotAuthorizedException("Disabled realm");
        }

<<<<<<< HEAD
        if (authManager.authenticateForm(clientConnection, realm, form) != AuthenticationStatus.SUCCESS) {
=======
        if (authManager.authenticateForm(realm, form) != AuthenticationStatus.SUCCESS) {
            audit.error(Errors.INVALID_USER_CREDENTIALS);
>>>>>>> 231e8895
            throw new NotAuthorizedException("Auth failed");
        }

        UserModel user = realm.getUser(form.getFirst(AuthenticationManager.FORM_USERNAME));
        String scope = form.getFirst(OAuth2Constants.SCOPE);

        AccessTokenResponse res = tokenManager.responseBuilder(realm, client, audit)
                .generateAccessToken(scope, client, user)
                .generateIDToken()
                .build();

        audit.success();

        return Response.ok(res, MediaType.APPLICATION_JSON_TYPE).build();
    }

    @Path("refresh")
    @POST
    @Consumes(MediaType.APPLICATION_FORM_URLENCODED)
    @Produces(MediaType.APPLICATION_JSON)
    public Response refreshAccessToken(final @HeaderParam(HttpHeaders.AUTHORIZATION) String authorizationHeader,
                                       final MultivaluedMap<String, String> form) {
        logger.info("--> refreshAccessToken");
        if (!checkSsl()) {
            throw new NotAcceptableException("HTTPS required");
        }

        audit.event(Events.REFRESH_TOKEN);

        ClientModel client = authorizeClient(authorizationHeader, form, audit);
        String refreshToken = form.getFirst(OAuth2Constants.REFRESH_TOKEN);
        AccessToken accessToken = null;
        try {
            accessToken = tokenManager.refreshAccessToken(realm, client, refreshToken, audit);
        } catch (OAuthErrorException e) {
            Map<String, String> error = new HashMap<String, String>();
            error.put(OAuth2Constants.ERROR, e.getError());
            if (e.getDescription() != null) error.put(OAuth2Constants.ERROR_DESCRIPTION, e.getDescription());
            audit.error(Errors.INVALID_TOKEN);
            throw new BadRequestException(Response.status(Response.Status.BAD_REQUEST).entity(error).type("application/json").build(), e);
        }

        AccessTokenResponse res = tokenManager.responseBuilder(realm, client, audit)
                .accessToken(accessToken)
                .generateIDToken()
                .generateRefreshToken().build();

        audit.success();

        return Response.ok(res, MediaType.APPLICATION_JSON_TYPE).build();
    }

    @Path("auth/request/login")
    @POST
    @Consumes(MediaType.APPLICATION_FORM_URLENCODED)
    public Response processLogin(@QueryParam("client_id") final String clientId, @QueryParam("scope") final String scopeParam,
                                 @QueryParam("state") final String state, @QueryParam("redirect_uri") String redirect,
                                 final MultivaluedMap<String, String> formData) {
        logger.debug("TokenService.processLogin");

        String username = formData.getFirst(AuthenticationManager.FORM_USERNAME);

        String rememberMe = formData.getFirst("rememberMe");
        boolean remember = rememberMe != null && rememberMe.equalsIgnoreCase("on");
        logger.debug("*** Remember me: " + remember);

        audit.event(Events.LOGIN).client(clientId)
                .detail(Details.REDIRECT_URI, redirect)
                .detail(Details.RESPONSE_TYPE, "code")
                .detail(Details.AUTH_METHOD, "form")
                .detail(Details.USERNAME, username);

        if (remember) {
            audit.detail(Details.REMEMBER_ME, "true");
        }

        OAuthFlows oauth = Flows.oauth(realm, request, uriInfo, authManager, tokenManager);

        if (!checkSsl()) {
            return oauth.forwardToSecurityFailure("HTTPS required");
        }

        if (!realm.isEnabled()) {
            audit.error(Errors.REALM_DISABLED);
            return oauth.forwardToSecurityFailure("Realm not enabled.");
        }
        ClientModel client = realm.findClient(clientId);
        if (client == null) {
            audit.error(Errors.CLIENT_NOT_FOUND);
            return oauth.forwardToSecurityFailure("Unknown login requester.");
        }
        if (!client.isEnabled()) {
            audit.error(Errors.CLIENT_NOT_FOUND);
            return oauth.forwardToSecurityFailure("Login requester not enabled.");
        }

        redirect = verifyRedirectUri(redirect, client);
        if (redirect == null) {
            audit.error(Errors.INVALID_REDIRECT_URI);
            return oauth.forwardToSecurityFailure("Invalid redirect_uri.");
        }

        if (formData.containsKey("cancel")) {
            audit.error(Errors.REJECTED_BY_USER);
            return oauth.redirectError(client, "access_denied", state, redirect);
        }

        AuthenticationStatus status = authManager.authenticateForm(clientConnection, realm, formData);

        if (remember) {
            NewCookie cookie = authManager.createRememberMeCookie(realm, uriInfo);
            response.addNewCookie(cookie);
        } else {
            authManager.expireRememberMeCookie(realm, uriInfo);
        }

        switch (status) {
            case SUCCESS:
            case ACTIONS_REQUIRED:
                UserModel user = KeycloakModelUtils.findUserByNameOrEmail(realm, username);
		        audit.user(user);
                return oauth.processAccessCode(scopeParam, state, redirect, client, user, username, remember, "form", audit);
            case ACCOUNT_DISABLED:
                audit.error(Errors.USER_DISABLED);
                return Flows.forms(realm, request, uriInfo).setError(Messages.ACCOUNT_DISABLED).setFormData(formData).createLogin();
            case MISSING_TOTP:
                return Flows.forms(realm, request, uriInfo).setFormData(formData).createLoginTotp();
            case INVALID_USER:
                audit.error(Errors.USER_NOT_FOUND);
                return Flows.forms(realm, request, uriInfo).setError(Messages.INVALID_USER).setFormData(formData).createLogin();
            default:
                audit.error(Errors.INVALID_USER_CREDENTIALS);
                return Flows.forms(realm, request, uriInfo).setError(Messages.INVALID_USER).setFormData(formData).createLogin();
        }
    }

    @Path("auth/request/login-actions")
    public RequiredActionsService getRequiredActionsService() {
        RequiredActionsService service = new RequiredActionsService(realm, tokenManager, audit);
        resourceContext.initResource(service);
        return service;
    }

    @Path("registrations")
    @POST
    @Consumes(MediaType.APPLICATION_FORM_URLENCODED)
    public Response processRegister(@QueryParam("client_id") final String clientId,
                                    @QueryParam("scope") final String scopeParam, @QueryParam("state") final String state,
                                    @QueryParam("redirect_uri") String redirect, final MultivaluedMap<String, String> formData) {

        String username = formData.getFirst("username");
        String email = formData.getFirst("email");

        audit.event(Events.REGISTER).client(clientId)
                .detail(Details.REDIRECT_URI, redirect)
                .detail(Details.RESPONSE_TYPE, "code")
                .detail(Details.USERNAME, username)
                .detail(Details.EMAIL, email)
                .detail(Details.REGISTER_METHOD, "form");

        OAuthFlows oauth = Flows.oauth(realm, request, uriInfo, authManager, tokenManager);

        if (!realm.isEnabled()) {
            logger.warn("Realm not enabled");
            audit.error(Errors.REALM_DISABLED);
            return oauth.forwardToSecurityFailure("Realm not enabled");
        }
        ClientModel client = realm.findClient(clientId);
        if (client == null) {
            logger.warn("Unknown login requester.");
            audit.error(Errors.CLIENT_NOT_FOUND);
            return oauth.forwardToSecurityFailure("Unknown login requester.");
        }

        if (!client.isEnabled()) {
            logger.warn("Login requester not enabled.");
            audit.error(Errors.CLIENT_DISABLED);
            return oauth.forwardToSecurityFailure("Login requester not enabled.");
        }

        redirect = verifyRedirectUri(redirect, client);
        if (redirect == null) {
            audit.error(Errors.INVALID_REDIRECT_URI);
            return oauth.forwardToSecurityFailure("Invalid redirect_uri.");
        }

        if (!realm.isRegistrationAllowed()) {
            logger.warn("Registration not allowed");
            audit.error(Errors.REGISTRATION_DISABLED);
            return oauth.forwardToSecurityFailure("Registration not allowed");
        }

        List<String> requiredCredentialTypes = new LinkedList<String>();
        for (RequiredCredentialModel m : realm.getRequiredCredentials()) {
            requiredCredentialTypes.add(m.getType());
        }

        // Validate here, so user is not created if password doesn't validate to passwordPolicy of current realm
        String error = Validation.validateRegistrationForm(formData, requiredCredentialTypes);
        if (error == null) {
            error = Validation.validatePassword(formData, realm.getPasswordPolicy());
        }

        if (error != null) {
            audit.error(Errors.INVALID_REGISTRATION);
            return Flows.forms(realm, request, uriInfo).setError(error).setFormData(formData).createRegistration();
        }

        UserModel user = realm.getUser(username);
        if (user != null) {
            audit.error(Errors.USERNAME_IN_USE);
            return Flows.forms(realm, request, uriInfo).setError(Messages.USERNAME_EXISTS).setFormData(formData).createRegistration();
        }

        user = realm.addUser(username);
        user.setEnabled(true);
        user.setFirstName(formData.getFirst("firstName"));
        user.setLastName(formData.getFirst("lastName"));

        user.setEmail(email);

        if (requiredCredentialTypes.contains(CredentialRepresentation.PASSWORD)) {
            UserCredentialModel credentials = new UserCredentialModel();
            credentials.setType(CredentialRepresentation.PASSWORD);
            credentials.setValue(formData.getFirst("password"));

            boolean passwordUpdateSuccessful;
            String passwordUpdateError = null;
            try {
                passwordUpdateSuccessful = AuthenticationProviderManager.getManager(realm).updatePassword(user, formData.getFirst("password"));
                passwordUpdateError = "Password update failed";
            } catch (AuthenticationProviderException ape) {
                passwordUpdateSuccessful = false;
                passwordUpdateError = ape.getMessage();
            }

            // User already registered, but force him to update password
            if (!passwordUpdateSuccessful) {
                user.addRequiredAction(UserModel.RequiredAction.UPDATE_PASSWORD);
                return Flows.forms(realm, request, uriInfo).setError(passwordUpdateError).createResponse(UserModel.RequiredAction.UPDATE_PASSWORD);
            }
        }

        audit.user(user).success();
        audit.reset();

        return processLogin(clientId, scopeParam, state, redirect, formData);
    }

    @Path("access/codes")
    @OPTIONS
    @Produces("application/json")
    public Response accessCodeToTokenPreflight() {
        return Cors.add(request, Response.ok()).auth().preflight().build();
    }

    @Path("access/codes")
    @POST
    @Produces("application/json")
    public Response accessCodeToToken(@HeaderParam(HttpHeaders.AUTHORIZATION) String authorizationHeader, final MultivaluedMap<String, String> formData) {
        logger.debug("accessRequest <---");

        if (!checkSsl()) {
            throw new NotAcceptableException("HTTPS required");
        }

        audit.event(Events.CODE_TO_TOKEN);

        if (!realm.isEnabled()) {
            audit.error(Errors.REALM_DISABLED);
            throw new NotAuthorizedException("Realm not enabled");
        }

        String code = formData.getFirst(OAuth2Constants.CODE);
        if (code == null) {
            Map<String, String> error = new HashMap<String, String>();
            error.put(OAuth2Constants.ERROR, "invalid_request");
            error.put(OAuth2Constants.ERROR_DESCRIPTION, "code not specified");
            audit.error(Errors.INVALID_CODE);
            throw new BadRequestException("Code not specified", Response.status(Response.Status.BAD_REQUEST).entity(error).type("application/json").build());
        }

        JWSInput input = new JWSInput(code);
        boolean verifiedCode = false;
        try {
            verifiedCode = RSAProvider.verify(input, realm.getPublicKey());
        } catch (Exception ignored) {
            logger.debug("Failed to verify signature", ignored);
        }
        if (!verifiedCode) {
            Map<String, String> res = new HashMap<String, String>();
            res.put(OAuth2Constants.ERROR, "invalid_grant");
            res.put(OAuth2Constants.ERROR_DESCRIPTION, "Unable to verify code signature");
            audit.error(Errors.INVALID_CODE);
            return Response.status(Response.Status.BAD_REQUEST).type(MediaType.APPLICATION_JSON_TYPE).entity(res)
                    .build();
        }
        String key = input.readContentAsString();

        audit.detail(Details.CODE_ID, key);

        AccessCodeEntry accessCode = tokenManager.pullAccessCode(key);
        if (accessCode == null) {
            Map<String, String> res = new HashMap<String, String>();
            res.put(OAuth2Constants.ERROR, "invalid_grant");
            res.put(OAuth2Constants.ERROR_DESCRIPTION, "Code not found");
            audit.error(Errors.INVALID_CODE);
            return Response.status(Response.Status.BAD_REQUEST).type(MediaType.APPLICATION_JSON_TYPE).entity(res)
                    .build();
        }

        audit.user(accessCode.getUser());

        ClientModel client = authorizeClient(authorizationHeader, formData, audit);

        if (accessCode.isExpired()) {
            Map<String, String> res = new HashMap<String, String>();
            res.put(OAuth2Constants.ERROR, "invalid_grant");
            res.put(OAuth2Constants.ERROR_DESCRIPTION, "Code is expired");
            audit.error(Errors.INVALID_CODE);
            return Response.status(Response.Status.BAD_REQUEST).type(MediaType.APPLICATION_JSON_TYPE).entity(res)
                    .build();
        }
        if (!accessCode.getToken().isActive()) {
            Map<String, String> res = new HashMap<String, String>();
            res.put(OAuth2Constants.ERROR, "invalid_grant");
            res.put(OAuth2Constants.ERROR_DESCRIPTION, "Token expired");
            audit.error(Errors.INVALID_CODE);
            return Response.status(Response.Status.BAD_REQUEST).type(MediaType.APPLICATION_JSON_TYPE).entity(res)
                    .build();
        }
        if (!client.getClientId().equals(accessCode.getClient().getClientId())) {
            Map<String, String> res = new HashMap<String, String>();
            res.put(OAuth2Constants.ERROR, "invalid_grant");
            res.put(OAuth2Constants.ERROR_DESCRIPTION, "Auth error");
            audit.error(Errors.INVALID_CODE);
            return Response.status(Response.Status.BAD_REQUEST).type(MediaType.APPLICATION_JSON_TYPE).entity(res)
                    .build();
        }

        logger.debug("accessRequest SUCCESS");

        AccessTokenResponse res = tokenManager.responseBuilder(realm, client, audit)
                .accessToken(accessCode.getToken())
                .generateIDToken()
                .generateRefreshToken().build();

        audit.success();

        return Cors.add(request, Response.ok(res)).auth().allowedOrigins(client).allowedMethods("POST").build();
    }

    protected ClientModel authorizeClient(String authorizationHeader, MultivaluedMap<String, String> formData, Audit audit) {
        String client_id = null;
        String clientSecret = null;
        if (authorizationHeader != null) {
            String[] usernameSecret = BasicAuthHelper.parseHeader(authorizationHeader);
            if (usernameSecret == null) {
                throw new NotAuthorizedException("Bad Authorization header", "Basic realm=\"" + realm.getName() + "\"");
            }
            client_id = usernameSecret[0];
            clientSecret = usernameSecret[1];
        } else {
            logger.info("no authorization header");
            client_id = formData.getFirst(OAuth2Constants.CLIENT_ID);
            clientSecret = formData.getFirst("client_secret");
        }

        if (client_id == null) {
            Map<String, String> error = new HashMap<String, String>();
            error.put(OAuth2Constants.ERROR, "invalid_client");
            error.put(OAuth2Constants.ERROR_DESCRIPTION, "Could not find client");
            throw new BadRequestException("Could not find client", Response.status(Response.Status.BAD_REQUEST).entity(error).type("application/json").build());
        }

        audit.client(client_id);

        ClientModel client = realm.findClient(client_id);
        if (client == null) {
            Map<String, String> error = new HashMap<String, String>();
            error.put(OAuth2Constants.ERROR, "invalid_client");
            error.put(OAuth2Constants.ERROR_DESCRIPTION, "Could not find client");
            audit.error(Errors.CLIENT_NOT_FOUND);
            throw new BadRequestException("Could not find client", Response.status(Response.Status.BAD_REQUEST).entity(error).type("application/json").build());
        }

        if (!client.isEnabled()) {
            Map<String, String> error = new HashMap<String, String>();
            error.put(OAuth2Constants.ERROR, "invalid_client");
            error.put(OAuth2Constants.ERROR_DESCRIPTION, "Client is not enabled");
            audit.error(Errors.CLIENT_DISABLED);
            throw new BadRequestException("Client is not enabled", Response.status(Response.Status.BAD_REQUEST).entity(error).type("application/json").build());
        }

        if (!client.isPublicClient()) {
            if (!client.validateSecret(clientSecret)) {
                Map<String, String> error = new HashMap<String, String>();
                error.put(OAuth2Constants.ERROR, "unauthorized_client");
                audit.error(Errors.INVALID_CLIENT_CREDENTIALS);
                throw new BadRequestException("Unauthorized Client", Response.status(Response.Status.BAD_REQUEST).entity(error).type("application/json").build());
            }
        }
        return client;
    }

    @Path("login")
    @GET
    public Response loginPage(final @QueryParam("response_type") String responseType,
                              @QueryParam("redirect_uri") String redirect, final @QueryParam("client_id") String clientId,
                              final @QueryParam("scope") String scopeParam, final @QueryParam("state") String state, final @QueryParam("prompt") String prompt) {
        logger.info("TokenService.loginPage");

        audit.event(Events.LOGIN).client(clientId).detail(Details.REDIRECT_URI, redirect).detail(Details.RESPONSE_TYPE, "code");

        OAuthFlows oauth = Flows.oauth(realm, request, uriInfo, authManager, tokenManager);

        if (!checkSsl()) {
            return oauth.forwardToSecurityFailure("HTTPS required");
        }

        if (!realm.isEnabled()) {
            logger.warn("Realm not enabled");
            audit.error(Errors.REALM_DISABLED);
            return oauth.forwardToSecurityFailure("Realm not enabled");
        }
        ClientModel client = realm.findClient(clientId);
        if (client == null) {
            logger.warn("Unknown login requester: " + clientId);
            audit.error(Errors.CLIENT_NOT_FOUND);
            return oauth.forwardToSecurityFailure("Unknown login requester.");
        }

        if (!client.isEnabled()) {
            logger.warn("Login requester not enabled.");
            audit.error(Errors.CLIENT_DISABLED);
            return oauth.forwardToSecurityFailure("Login requester not enabled.");
        }
        redirect = verifyRedirectUri(redirect, client);
        if (redirect == null) {
            audit.error(Errors.INVALID_REDIRECT_URI);
            return oauth.forwardToSecurityFailure("Invalid redirect_uri.");
        }

        logger.info("Checking cookie...");
        UserModel user = authManager.authenticateIdentityCookie(realm, uriInfo, headers);
        if (user != null) {
            logger.debug(user.getLoginName() + " already logged in.");
            audit.user(user).detail(Details.AUTH_METHOD, "sso");
            return oauth.processAccessCode(scopeParam, state, redirect, client, user, null, false, "sso", audit);
        }

        if (prompt != null && prompt.equals("none")) {
            return oauth.redirectError(client, "access_denied", state, redirect);
        }
        logger.info("createLogin() now...");
        return Flows.forms(realm, request, uriInfo).createLogin();
    }

    @Path("registrations")
    @GET
    public Response registerPage(final @QueryParam("response_type") String responseType,
                                 @QueryParam("redirect_uri") String redirect, final @QueryParam("client_id") String clientId,
                                 final @QueryParam("scope") String scopeParam, final @QueryParam("state") String state) {
        logger.info("**********registerPage()");

        audit.event(Events.REGISTER).client(clientId).detail(Details.REDIRECT_URI, redirect).detail(Details.RESPONSE_TYPE, "code");

        OAuthFlows oauth = Flows.oauth(realm, request, uriInfo, authManager, tokenManager);

        if (!checkSsl()) {
            return oauth.forwardToSecurityFailure("HTTPS required");
        }

        if (!realm.isEnabled()) {
            logger.warn("Realm not enabled");
            audit.error(Errors.REALM_DISABLED);
            return oauth.forwardToSecurityFailure("Realm not enabled");
        }
        ClientModel client = realm.findClient(clientId);
        if (client == null) {
            logger.warn("Unknown login requester.");
            audit.error(Errors.CLIENT_NOT_FOUND);
            return oauth.forwardToSecurityFailure("Unknown login requester.");
        }

        if (!client.isEnabled()) {
            logger.warn("Login requester not enabled.");
            audit.error(Errors.CLIENT_DISABLED);
            return oauth.forwardToSecurityFailure("Login requester not enabled.");
        }

        redirect = verifyRedirectUri(redirect, client);
        if (redirect == null) {
            audit.error(Errors.INVALID_REDIRECT_URI);
            return oauth.forwardToSecurityFailure("Invalid redirect_uri.");
        }

        if (!realm.isRegistrationAllowed()) {
            logger.warn("Registration not allowed");
            audit.error(Errors.REGISTRATION_DISABLED);
            return oauth.forwardToSecurityFailure("Registration not allowed");
        }

        authManager.expireIdentityCookie(realm, uriInfo);

        return Flows.forms(realm, request, uriInfo).createRegistration();
    }

    @Path("logout")
    @GET
    @NoCache
    public Response logout(final @QueryParam("redirect_uri") String redirectUri) {
        // todo do we care if anybody can trigger this?

        audit.event(Events.LOGOUT).detail(Details.REDIRECT_URI, redirectUri);

        // authenticate identity cookie, but ignore an access token timeout as we're logging out anyways.
        UserModel user = authManager.authenticateIdentityCookie(realm, uriInfo, headers, false);
        if (user != null) {
            logger.info("Logging out: {0}", user.getLoginName());
            authManager.expireIdentityCookie(realm, uriInfo);
            authManager.expireRememberMeCookie(realm, uriInfo);
            resourceAdminManager.logoutUser(realm, user);

            audit.user(user).success();
        } else {
            logger.info("No user logged in for logout");
        }
        // todo manage legal redirects
        return Response.status(302).location(UriBuilder.fromUri(redirectUri).build()).build();
    }

    @Path("oauth/grant")
    @POST
    @Consumes(MediaType.APPLICATION_FORM_URLENCODED)
    public Response processOAuth(final MultivaluedMap<String, String> formData) {
        audit.event(Events.LOGIN).detail(Details.RESPONSE_TYPE, "code");

        OAuthFlows oauth = Flows.oauth(realm, request, uriInfo, authManager, tokenManager);

        if (!checkSsl()) {
            return oauth.forwardToSecurityFailure("HTTPS required");
        }

        String code = formData.getFirst(OAuth2Constants.CODE);
        JWSInput input = new JWSInput(code);
        boolean verifiedCode = false;
        try {
            verifiedCode = RSAProvider.verify(input, realm.getPublicKey());
        } catch (Exception ignored) {
            logger.debug("Failed to verify signature", ignored);
        }
        if (!verifiedCode) {
            audit.error(Errors.INVALID_CODE);
            return oauth.forwardToSecurityFailure("Illegal access code.");
        }
        String key = input.readContentAsString();
        audit.detail(Details.CODE_ID, key);

        AccessCodeEntry accessCodeEntry = tokenManager.getAccessCode(key);
        if (accessCodeEntry == null) {
            audit.error(Errors.INVALID_CODE);
            return oauth.forwardToSecurityFailure("Unknown access code.");
        }

        String redirect = accessCodeEntry.getRedirectUri();
        String state = accessCodeEntry.getState();

        audit.client(accessCodeEntry.getClient())
                .user(accessCodeEntry.getUser())
                .detail(Details.RESPONSE_TYPE, "code")
                .detail(Details.AUTH_METHOD, accessCodeEntry.getAuthMethod())
                .detail(Details.REDIRECT_URI, redirect)
                .detail(Details.USERNAME, accessCodeEntry.getUsername());

        if (accessCodeEntry.isRememberMe()) {
            audit.detail(Details.REMEMBER_ME, "true");
        }

        if (formData.containsKey("cancel")) {
            audit.error(Errors.REJECTED_BY_USER);
            return redirectAccessDenied(redirect, state);
        }

        audit.success();

        accessCodeEntry.setExpiration(Time.currentTime() + realm.getAccessCodeLifespan());
        return oauth.redirectAccessCode(accessCodeEntry, state, redirect);
    }

    protected Response redirectAccessDenied(String redirect, String state) {
        UriBuilder redirectUri = UriBuilder.fromUri(redirect).queryParam(OAuth2Constants.ERROR, "access_denied");
        if (state != null)
            redirectUri.queryParam(OAuth2Constants.STATE, state);
        Response.ResponseBuilder location = Response.status(302).location(redirectUri.build());
        return location.build();
    }

    public static boolean matchesRedirects(Set<String> validRedirects, String redirect) {
        for (String validRedirect : validRedirects) {
            if (validRedirect.endsWith("*")) {
                // strip off *
                int length = validRedirect.length() - 1;
                validRedirect = validRedirect.substring(0, length);
                if (redirect.startsWith(validRedirect)) return true;
                // strip off trailing '/'
                if (length - 1 > 0 && validRedirect.charAt(length - 1) == '/') length--;
                validRedirect = validRedirect.substring(0, length);
                if (validRedirect.equals(redirect)) return true;
            } else if (validRedirect.equals(redirect)) return true;
        }
        return false;
    }

    public static String verifyRedirectUri(String redirectUri, ClientModel client) {
        if (redirectUri == null) {
            return client.getRedirectUris().size() == 1 ? client.getRedirectUris().iterator().next() : null;
        } else if (client.getRedirectUris().isEmpty()) {
            if (client.isPublicClient()) {
                logger.error("Client redirect uri must be registered for public client");
                return null;
            }
            return redirectUri;
        } else {
            String r = redirectUri.indexOf('?') != -1 ? redirectUri.substring(0, redirectUri.indexOf('?')) : redirectUri;

            boolean valid = matchesRedirects(client.getRedirectUris(), r);

            if (!valid && r.startsWith(Constants.INSTALLED_APP_URL) && r.indexOf(':', Constants.INSTALLED_APP_URL.length()) >= 0) {
                int i = r.indexOf(':', Constants.INSTALLED_APP_URL.length());

                StringBuilder sb = new StringBuilder();
                sb.append(r.substring(0, i));

                i = r.indexOf('/', i);
                if (i >= 0) {
                    sb.append(r.substring(i));
                }

                r = sb.toString();

                valid = matchesRedirects(client.getRedirectUris(), r);
            }

            return valid ? redirectUri : null;
        }
    }

    private boolean checkSsl() {
        if (realm.isSslNotRequired()) {
            return true;
        }

        return uriInfo.getBaseUri().getScheme().equals("https");
    }

}
<|MERGE_RESOLUTION|>--- conflicted
+++ resolved
@@ -1,838 +1,834 @@
-package org.keycloak.services.resources;
-
-import org.jboss.resteasy.annotations.cache.NoCache;
-import org.jboss.resteasy.logging.Logger;
-import org.jboss.resteasy.spi.HttpRequest;
-import org.jboss.resteasy.spi.HttpResponse;
-import org.keycloak.OAuth2Constants;
-import org.keycloak.OAuthErrorException;
-import org.keycloak.audit.Audit;
-import org.keycloak.audit.Details;
-import org.keycloak.audit.Errors;
-import org.keycloak.audit.Events;
-import org.keycloak.jose.jws.JWSInput;
-import org.keycloak.jose.jws.crypto.RSAProvider;
-import org.keycloak.models.ClientModel;
-import org.keycloak.models.Constants;
-import org.keycloak.models.KeycloakSession;
-import org.keycloak.models.KeycloakTransaction;
-import org.keycloak.models.RealmModel;
-import org.keycloak.models.RequiredCredentialModel;
-import org.keycloak.models.UserCredentialModel;
-import org.keycloak.models.UserModel;
-import org.keycloak.models.utils.KeycloakModelUtils;
-import org.keycloak.representations.AccessToken;
-import org.keycloak.representations.AccessTokenResponse;
-import org.keycloak.representations.idm.CredentialRepresentation;
-import org.keycloak.services.ClientConnection;
-import org.keycloak.services.managers.AccessCodeEntry;
-import org.keycloak.services.managers.AuthenticationManager;
-import org.keycloak.services.managers.AuthenticationManager.AuthenticationStatus;
-import org.keycloak.services.managers.ResourceAdminManager;
-import org.keycloak.services.managers.TokenManager;
-import org.keycloak.services.messages.Messages;
-import org.keycloak.services.resources.flows.Flows;
-import org.keycloak.services.resources.flows.OAuthFlows;
-import org.keycloak.services.validation.Validation;
-import org.keycloak.spi.authentication.AuthenticationProviderException;
-import org.keycloak.spi.authentication.AuthenticationProviderManager;
-import org.keycloak.util.BasicAuthHelper;
-import org.keycloak.util.Time;
-
-import javax.ws.rs.BadRequestException;
-import javax.ws.rs.Consumes;
-import javax.ws.rs.ForbiddenException;
-import javax.ws.rs.GET;
-import javax.ws.rs.HeaderParam;
-import javax.ws.rs.NotAcceptableException;
-import javax.ws.rs.NotAuthorizedException;
-import javax.ws.rs.OPTIONS;
-import javax.ws.rs.POST;
-import javax.ws.rs.Path;
-import javax.ws.rs.Produces;
-import javax.ws.rs.QueryParam;
-import javax.ws.rs.container.ResourceContext;
-import javax.ws.rs.core.Context;
-import javax.ws.rs.core.HttpHeaders;
-import javax.ws.rs.core.MediaType;
-import javax.ws.rs.core.MultivaluedMap;
-import javax.ws.rs.core.NewCookie;
-import javax.ws.rs.core.Response;
-import javax.ws.rs.core.SecurityContext;
-import javax.ws.rs.core.UriBuilder;
-import javax.ws.rs.core.UriInfo;
-import javax.ws.rs.ext.Providers;
-import java.util.HashMap;
-import java.util.LinkedList;
-import java.util.List;
-import java.util.Map;
-import java.util.Set;
-
-/**
- * @author <a href="mailto:bill@burkecentral.com">Bill Burke</a>
- * @version $Revision: 1 $
- */
-public class TokenService {
-
-    protected static final Logger logger = Logger.getLogger(TokenService.class);
-
-    protected RealmModel realm;
-    protected TokenManager tokenManager;
-    private Audit audit;
-    protected AuthenticationManager authManager = new AuthenticationManager();
-
-    @Context
-    protected Providers providers;
-    @Context
-    protected SecurityContext securityContext;
-    @Context
-    protected UriInfo uriInfo;
-    @Context
-    protected HttpHeaders headers;
-    @Context
-    protected HttpRequest request;
-    @Context
-    protected HttpResponse response;
-    @Context
-    protected KeycloakSession session;
-    @Context
-    protected KeycloakTransaction transaction;
-    @Context
-    protected ClientConnection clientConnection;
-
-    @Context
-    protected ResourceContext resourceContext;
-
-    private ResourceAdminManager resourceAdminManager = new ResourceAdminManager();
-
-    public TokenService(RealmModel realm, TokenManager tokenManager, Audit audit) {
-        this.realm = realm;
-        this.tokenManager = tokenManager;
-        this.audit = audit;
-    }
-
-    public static UriBuilder tokenServiceBaseUrl(UriInfo uriInfo) {
-        UriBuilder base = uriInfo.getBaseUriBuilder().path(RealmsResource.class).path(RealmsResource.class, "getTokenService");
-        return base;
-    }
-
-    public static UriBuilder accessCodeToTokenUrl(UriInfo uriInfo) {
-        return tokenServiceBaseUrl(uriInfo).path(TokenService.class, "accessCodeToToken");
-
-    }
-
-    public static UriBuilder grantAccessTokenUrl(UriInfo uriInfo) {
-        return tokenServiceBaseUrl(uriInfo).path(TokenService.class, "grantAccessToken");
-
-    }
-
-    public static UriBuilder loginPageUrl(UriInfo uriInfo) {
-        return tokenServiceBaseUrl(uriInfo).path(TokenService.class, "loginPage");
-    }
-
-    public static UriBuilder logoutUrl(UriInfo uriInfo) {
-        return tokenServiceBaseUrl(uriInfo).path(TokenService.class, "logout");
-    }
-
-    public static UriBuilder processLoginUrl(UriInfo uriInfo) {
-        return tokenServiceBaseUrl(uriInfo).path(TokenService.class, "processLogin");
-    }
-
-    public static UriBuilder processOAuthUrl(UriInfo uriInfo) {
-        return tokenServiceBaseUrl(uriInfo).path(TokenService.class, "processOAuth");
-    }
-
-    @Path("grants/access")
-    @POST
-    @Consumes(MediaType.APPLICATION_FORM_URLENCODED)
-    @Produces(MediaType.APPLICATION_JSON)
-    public Response grantAccessToken(final @HeaderParam(HttpHeaders.AUTHORIZATION) String authorizationHeader,
-                                     final MultivaluedMap<String, String> form) {
-        if (!checkSsl()) {
-            throw new NotAcceptableException("HTTPS required");
-        }
-
-        audit.event(Events.LOGIN).detail(Details.AUTH_METHOD, "oauth_credentials").detail(Details.RESPONSE_TYPE, "token");
-
-        ClientModel client = authorizeClient(authorizationHeader, form, audit);
-
-        if (client.isPublicClient()) {
-            // we don't allow public clients to invoke grants/access to prevent phishing attacks
-            audit.error(Errors.NOT_ALLOWED);
-            throw new ForbiddenException("Public clients are not allowed to invoke grants/access");
-        }
-
-        String username = form.getFirst(AuthenticationManager.FORM_USERNAME);
-        if (username == null) {
-            audit.error(Errors.USERNAME_MISSING);
-            throw new NotAuthorizedException("No username");
-        }
-        audit.detail(Details.USERNAME, username);
-        if (!realm.isEnabled()) {
-            audit.error(Errors.REALM_DISABLED);
-            throw new NotAuthorizedException("Disabled realm");
-        }
-
-<<<<<<< HEAD
-        if (authManager.authenticateForm(clientConnection, realm, form) != AuthenticationStatus.SUCCESS) {
-=======
-        if (authManager.authenticateForm(realm, form) != AuthenticationStatus.SUCCESS) {
-            audit.error(Errors.INVALID_USER_CREDENTIALS);
->>>>>>> 231e8895
-            throw new NotAuthorizedException("Auth failed");
-        }
-
-        UserModel user = realm.getUser(form.getFirst(AuthenticationManager.FORM_USERNAME));
-        String scope = form.getFirst(OAuth2Constants.SCOPE);
-
-        AccessTokenResponse res = tokenManager.responseBuilder(realm, client, audit)
-                .generateAccessToken(scope, client, user)
-                .generateIDToken()
-                .build();
-
-        audit.success();
-
-        return Response.ok(res, MediaType.APPLICATION_JSON_TYPE).build();
-    }
-
-    @Path("refresh")
-    @POST
-    @Consumes(MediaType.APPLICATION_FORM_URLENCODED)
-    @Produces(MediaType.APPLICATION_JSON)
-    public Response refreshAccessToken(final @HeaderParam(HttpHeaders.AUTHORIZATION) String authorizationHeader,
-                                       final MultivaluedMap<String, String> form) {
-        logger.info("--> refreshAccessToken");
-        if (!checkSsl()) {
-            throw new NotAcceptableException("HTTPS required");
-        }
-
-        audit.event(Events.REFRESH_TOKEN);
-
-        ClientModel client = authorizeClient(authorizationHeader, form, audit);
-        String refreshToken = form.getFirst(OAuth2Constants.REFRESH_TOKEN);
-        AccessToken accessToken = null;
-        try {
-            accessToken = tokenManager.refreshAccessToken(realm, client, refreshToken, audit);
-        } catch (OAuthErrorException e) {
-            Map<String, String> error = new HashMap<String, String>();
-            error.put(OAuth2Constants.ERROR, e.getError());
-            if (e.getDescription() != null) error.put(OAuth2Constants.ERROR_DESCRIPTION, e.getDescription());
-            audit.error(Errors.INVALID_TOKEN);
-            throw new BadRequestException(Response.status(Response.Status.BAD_REQUEST).entity(error).type("application/json").build(), e);
-        }
-
-        AccessTokenResponse res = tokenManager.responseBuilder(realm, client, audit)
-                .accessToken(accessToken)
-                .generateIDToken()
-                .generateRefreshToken().build();
-
-        audit.success();
-
-        return Response.ok(res, MediaType.APPLICATION_JSON_TYPE).build();
-    }
-
-    @Path("auth/request/login")
-    @POST
-    @Consumes(MediaType.APPLICATION_FORM_URLENCODED)
-    public Response processLogin(@QueryParam("client_id") final String clientId, @QueryParam("scope") final String scopeParam,
-                                 @QueryParam("state") final String state, @QueryParam("redirect_uri") String redirect,
-                                 final MultivaluedMap<String, String> formData) {
-        logger.debug("TokenService.processLogin");
-
-        String username = formData.getFirst(AuthenticationManager.FORM_USERNAME);
-
-        String rememberMe = formData.getFirst("rememberMe");
-        boolean remember = rememberMe != null && rememberMe.equalsIgnoreCase("on");
-        logger.debug("*** Remember me: " + remember);
-
-        audit.event(Events.LOGIN).client(clientId)
-                .detail(Details.REDIRECT_URI, redirect)
-                .detail(Details.RESPONSE_TYPE, "code")
-                .detail(Details.AUTH_METHOD, "form")
-                .detail(Details.USERNAME, username);
-
-        if (remember) {
-            audit.detail(Details.REMEMBER_ME, "true");
-        }
-
-        OAuthFlows oauth = Flows.oauth(realm, request, uriInfo, authManager, tokenManager);
-
-        if (!checkSsl()) {
-            return oauth.forwardToSecurityFailure("HTTPS required");
-        }
-
-        if (!realm.isEnabled()) {
-            audit.error(Errors.REALM_DISABLED);
-            return oauth.forwardToSecurityFailure("Realm not enabled.");
-        }
-        ClientModel client = realm.findClient(clientId);
-        if (client == null) {
-            audit.error(Errors.CLIENT_NOT_FOUND);
-            return oauth.forwardToSecurityFailure("Unknown login requester.");
-        }
-        if (!client.isEnabled()) {
-            audit.error(Errors.CLIENT_NOT_FOUND);
-            return oauth.forwardToSecurityFailure("Login requester not enabled.");
-        }
-
-        redirect = verifyRedirectUri(redirect, client);
-        if (redirect == null) {
-            audit.error(Errors.INVALID_REDIRECT_URI);
-            return oauth.forwardToSecurityFailure("Invalid redirect_uri.");
-        }
-
-        if (formData.containsKey("cancel")) {
-            audit.error(Errors.REJECTED_BY_USER);
-            return oauth.redirectError(client, "access_denied", state, redirect);
-        }
-
-        AuthenticationStatus status = authManager.authenticateForm(clientConnection, realm, formData);
-
-        if (remember) {
-            NewCookie cookie = authManager.createRememberMeCookie(realm, uriInfo);
-            response.addNewCookie(cookie);
-        } else {
-            authManager.expireRememberMeCookie(realm, uriInfo);
-        }
-
-        switch (status) {
-            case SUCCESS:
-            case ACTIONS_REQUIRED:
-                UserModel user = KeycloakModelUtils.findUserByNameOrEmail(realm, username);
-		        audit.user(user);
-                return oauth.processAccessCode(scopeParam, state, redirect, client, user, username, remember, "form", audit);
-            case ACCOUNT_DISABLED:
-                audit.error(Errors.USER_DISABLED);
-                return Flows.forms(realm, request, uriInfo).setError(Messages.ACCOUNT_DISABLED).setFormData(formData).createLogin();
-            case MISSING_TOTP:
-                return Flows.forms(realm, request, uriInfo).setFormData(formData).createLoginTotp();
-            case INVALID_USER:
-                audit.error(Errors.USER_NOT_FOUND);
-                return Flows.forms(realm, request, uriInfo).setError(Messages.INVALID_USER).setFormData(formData).createLogin();
-            default:
-                audit.error(Errors.INVALID_USER_CREDENTIALS);
-                return Flows.forms(realm, request, uriInfo).setError(Messages.INVALID_USER).setFormData(formData).createLogin();
-        }
-    }
-
-    @Path("auth/request/login-actions")
-    public RequiredActionsService getRequiredActionsService() {
-        RequiredActionsService service = new RequiredActionsService(realm, tokenManager, audit);
-        resourceContext.initResource(service);
-        return service;
-    }
-
-    @Path("registrations")
-    @POST
-    @Consumes(MediaType.APPLICATION_FORM_URLENCODED)
-    public Response processRegister(@QueryParam("client_id") final String clientId,
-                                    @QueryParam("scope") final String scopeParam, @QueryParam("state") final String state,
-                                    @QueryParam("redirect_uri") String redirect, final MultivaluedMap<String, String> formData) {
-
-        String username = formData.getFirst("username");
-        String email = formData.getFirst("email");
-
-        audit.event(Events.REGISTER).client(clientId)
-                .detail(Details.REDIRECT_URI, redirect)
-                .detail(Details.RESPONSE_TYPE, "code")
-                .detail(Details.USERNAME, username)
-                .detail(Details.EMAIL, email)
-                .detail(Details.REGISTER_METHOD, "form");
-
-        OAuthFlows oauth = Flows.oauth(realm, request, uriInfo, authManager, tokenManager);
-
-        if (!realm.isEnabled()) {
-            logger.warn("Realm not enabled");
-            audit.error(Errors.REALM_DISABLED);
-            return oauth.forwardToSecurityFailure("Realm not enabled");
-        }
-        ClientModel client = realm.findClient(clientId);
-        if (client == null) {
-            logger.warn("Unknown login requester.");
-            audit.error(Errors.CLIENT_NOT_FOUND);
-            return oauth.forwardToSecurityFailure("Unknown login requester.");
-        }
-
-        if (!client.isEnabled()) {
-            logger.warn("Login requester not enabled.");
-            audit.error(Errors.CLIENT_DISABLED);
-            return oauth.forwardToSecurityFailure("Login requester not enabled.");
-        }
-
-        redirect = verifyRedirectUri(redirect, client);
-        if (redirect == null) {
-            audit.error(Errors.INVALID_REDIRECT_URI);
-            return oauth.forwardToSecurityFailure("Invalid redirect_uri.");
-        }
-
-        if (!realm.isRegistrationAllowed()) {
-            logger.warn("Registration not allowed");
-            audit.error(Errors.REGISTRATION_DISABLED);
-            return oauth.forwardToSecurityFailure("Registration not allowed");
-        }
-
-        List<String> requiredCredentialTypes = new LinkedList<String>();
-        for (RequiredCredentialModel m : realm.getRequiredCredentials()) {
-            requiredCredentialTypes.add(m.getType());
-        }
-
-        // Validate here, so user is not created if password doesn't validate to passwordPolicy of current realm
-        String error = Validation.validateRegistrationForm(formData, requiredCredentialTypes);
-        if (error == null) {
-            error = Validation.validatePassword(formData, realm.getPasswordPolicy());
-        }
-
-        if (error != null) {
-            audit.error(Errors.INVALID_REGISTRATION);
-            return Flows.forms(realm, request, uriInfo).setError(error).setFormData(formData).createRegistration();
-        }
-
-        UserModel user = realm.getUser(username);
-        if (user != null) {
-            audit.error(Errors.USERNAME_IN_USE);
-            return Flows.forms(realm, request, uriInfo).setError(Messages.USERNAME_EXISTS).setFormData(formData).createRegistration();
-        }
-
-        user = realm.addUser(username);
-        user.setEnabled(true);
-        user.setFirstName(formData.getFirst("firstName"));
-        user.setLastName(formData.getFirst("lastName"));
-
-        user.setEmail(email);
-
-        if (requiredCredentialTypes.contains(CredentialRepresentation.PASSWORD)) {
-            UserCredentialModel credentials = new UserCredentialModel();
-            credentials.setType(CredentialRepresentation.PASSWORD);
-            credentials.setValue(formData.getFirst("password"));
-
-            boolean passwordUpdateSuccessful;
-            String passwordUpdateError = null;
-            try {
-                passwordUpdateSuccessful = AuthenticationProviderManager.getManager(realm).updatePassword(user, formData.getFirst("password"));
-                passwordUpdateError = "Password update failed";
-            } catch (AuthenticationProviderException ape) {
-                passwordUpdateSuccessful = false;
-                passwordUpdateError = ape.getMessage();
-            }
-
-            // User already registered, but force him to update password
-            if (!passwordUpdateSuccessful) {
-                user.addRequiredAction(UserModel.RequiredAction.UPDATE_PASSWORD);
-                return Flows.forms(realm, request, uriInfo).setError(passwordUpdateError).createResponse(UserModel.RequiredAction.UPDATE_PASSWORD);
-            }
-        }
-
-        audit.user(user).success();
-        audit.reset();
-
-        return processLogin(clientId, scopeParam, state, redirect, formData);
-    }
-
-    @Path("access/codes")
-    @OPTIONS
-    @Produces("application/json")
-    public Response accessCodeToTokenPreflight() {
-        return Cors.add(request, Response.ok()).auth().preflight().build();
-    }
-
-    @Path("access/codes")
-    @POST
-    @Produces("application/json")
-    public Response accessCodeToToken(@HeaderParam(HttpHeaders.AUTHORIZATION) String authorizationHeader, final MultivaluedMap<String, String> formData) {
-        logger.debug("accessRequest <---");
-
-        if (!checkSsl()) {
-            throw new NotAcceptableException("HTTPS required");
-        }
-
-        audit.event(Events.CODE_TO_TOKEN);
-
-        if (!realm.isEnabled()) {
-            audit.error(Errors.REALM_DISABLED);
-            throw new NotAuthorizedException("Realm not enabled");
-        }
-
-        String code = formData.getFirst(OAuth2Constants.CODE);
-        if (code == null) {
-            Map<String, String> error = new HashMap<String, String>();
-            error.put(OAuth2Constants.ERROR, "invalid_request");
-            error.put(OAuth2Constants.ERROR_DESCRIPTION, "code not specified");
-            audit.error(Errors.INVALID_CODE);
-            throw new BadRequestException("Code not specified", Response.status(Response.Status.BAD_REQUEST).entity(error).type("application/json").build());
-        }
-
-        JWSInput input = new JWSInput(code);
-        boolean verifiedCode = false;
-        try {
-            verifiedCode = RSAProvider.verify(input, realm.getPublicKey());
-        } catch (Exception ignored) {
-            logger.debug("Failed to verify signature", ignored);
-        }
-        if (!verifiedCode) {
-            Map<String, String> res = new HashMap<String, String>();
-            res.put(OAuth2Constants.ERROR, "invalid_grant");
-            res.put(OAuth2Constants.ERROR_DESCRIPTION, "Unable to verify code signature");
-            audit.error(Errors.INVALID_CODE);
-            return Response.status(Response.Status.BAD_REQUEST).type(MediaType.APPLICATION_JSON_TYPE).entity(res)
-                    .build();
-        }
-        String key = input.readContentAsString();
-
-        audit.detail(Details.CODE_ID, key);
-
-        AccessCodeEntry accessCode = tokenManager.pullAccessCode(key);
-        if (accessCode == null) {
-            Map<String, String> res = new HashMap<String, String>();
-            res.put(OAuth2Constants.ERROR, "invalid_grant");
-            res.put(OAuth2Constants.ERROR_DESCRIPTION, "Code not found");
-            audit.error(Errors.INVALID_CODE);
-            return Response.status(Response.Status.BAD_REQUEST).type(MediaType.APPLICATION_JSON_TYPE).entity(res)
-                    .build();
-        }
-
-        audit.user(accessCode.getUser());
-
-        ClientModel client = authorizeClient(authorizationHeader, formData, audit);
-
-        if (accessCode.isExpired()) {
-            Map<String, String> res = new HashMap<String, String>();
-            res.put(OAuth2Constants.ERROR, "invalid_grant");
-            res.put(OAuth2Constants.ERROR_DESCRIPTION, "Code is expired");
-            audit.error(Errors.INVALID_CODE);
-            return Response.status(Response.Status.BAD_REQUEST).type(MediaType.APPLICATION_JSON_TYPE).entity(res)
-                    .build();
-        }
-        if (!accessCode.getToken().isActive()) {
-            Map<String, String> res = new HashMap<String, String>();
-            res.put(OAuth2Constants.ERROR, "invalid_grant");
-            res.put(OAuth2Constants.ERROR_DESCRIPTION, "Token expired");
-            audit.error(Errors.INVALID_CODE);
-            return Response.status(Response.Status.BAD_REQUEST).type(MediaType.APPLICATION_JSON_TYPE).entity(res)
-                    .build();
-        }
-        if (!client.getClientId().equals(accessCode.getClient().getClientId())) {
-            Map<String, String> res = new HashMap<String, String>();
-            res.put(OAuth2Constants.ERROR, "invalid_grant");
-            res.put(OAuth2Constants.ERROR_DESCRIPTION, "Auth error");
-            audit.error(Errors.INVALID_CODE);
-            return Response.status(Response.Status.BAD_REQUEST).type(MediaType.APPLICATION_JSON_TYPE).entity(res)
-                    .build();
-        }
-
-        logger.debug("accessRequest SUCCESS");
-
-        AccessTokenResponse res = tokenManager.responseBuilder(realm, client, audit)
-                .accessToken(accessCode.getToken())
-                .generateIDToken()
-                .generateRefreshToken().build();
-
-        audit.success();
-
-        return Cors.add(request, Response.ok(res)).auth().allowedOrigins(client).allowedMethods("POST").build();
-    }
-
-    protected ClientModel authorizeClient(String authorizationHeader, MultivaluedMap<String, String> formData, Audit audit) {
-        String client_id = null;
-        String clientSecret = null;
-        if (authorizationHeader != null) {
-            String[] usernameSecret = BasicAuthHelper.parseHeader(authorizationHeader);
-            if (usernameSecret == null) {
-                throw new NotAuthorizedException("Bad Authorization header", "Basic realm=\"" + realm.getName() + "\"");
-            }
-            client_id = usernameSecret[0];
-            clientSecret = usernameSecret[1];
-        } else {
-            logger.info("no authorization header");
-            client_id = formData.getFirst(OAuth2Constants.CLIENT_ID);
-            clientSecret = formData.getFirst("client_secret");
-        }
-
-        if (client_id == null) {
-            Map<String, String> error = new HashMap<String, String>();
-            error.put(OAuth2Constants.ERROR, "invalid_client");
-            error.put(OAuth2Constants.ERROR_DESCRIPTION, "Could not find client");
-            throw new BadRequestException("Could not find client", Response.status(Response.Status.BAD_REQUEST).entity(error).type("application/json").build());
-        }
-
-        audit.client(client_id);
-
-        ClientModel client = realm.findClient(client_id);
-        if (client == null) {
-            Map<String, String> error = new HashMap<String, String>();
-            error.put(OAuth2Constants.ERROR, "invalid_client");
-            error.put(OAuth2Constants.ERROR_DESCRIPTION, "Could not find client");
-            audit.error(Errors.CLIENT_NOT_FOUND);
-            throw new BadRequestException("Could not find client", Response.status(Response.Status.BAD_REQUEST).entity(error).type("application/json").build());
-        }
-
-        if (!client.isEnabled()) {
-            Map<String, String> error = new HashMap<String, String>();
-            error.put(OAuth2Constants.ERROR, "invalid_client");
-            error.put(OAuth2Constants.ERROR_DESCRIPTION, "Client is not enabled");
-            audit.error(Errors.CLIENT_DISABLED);
-            throw new BadRequestException("Client is not enabled", Response.status(Response.Status.BAD_REQUEST).entity(error).type("application/json").build());
-        }
-
-        if (!client.isPublicClient()) {
-            if (!client.validateSecret(clientSecret)) {
-                Map<String, String> error = new HashMap<String, String>();
-                error.put(OAuth2Constants.ERROR, "unauthorized_client");
-                audit.error(Errors.INVALID_CLIENT_CREDENTIALS);
-                throw new BadRequestException("Unauthorized Client", Response.status(Response.Status.BAD_REQUEST).entity(error).type("application/json").build());
-            }
-        }
-        return client;
-    }
-
-    @Path("login")
-    @GET
-    public Response loginPage(final @QueryParam("response_type") String responseType,
-                              @QueryParam("redirect_uri") String redirect, final @QueryParam("client_id") String clientId,
-                              final @QueryParam("scope") String scopeParam, final @QueryParam("state") String state, final @QueryParam("prompt") String prompt) {
-        logger.info("TokenService.loginPage");
-
-        audit.event(Events.LOGIN).client(clientId).detail(Details.REDIRECT_URI, redirect).detail(Details.RESPONSE_TYPE, "code");
-
-        OAuthFlows oauth = Flows.oauth(realm, request, uriInfo, authManager, tokenManager);
-
-        if (!checkSsl()) {
-            return oauth.forwardToSecurityFailure("HTTPS required");
-        }
-
-        if (!realm.isEnabled()) {
-            logger.warn("Realm not enabled");
-            audit.error(Errors.REALM_DISABLED);
-            return oauth.forwardToSecurityFailure("Realm not enabled");
-        }
-        ClientModel client = realm.findClient(clientId);
-        if (client == null) {
-            logger.warn("Unknown login requester: " + clientId);
-            audit.error(Errors.CLIENT_NOT_FOUND);
-            return oauth.forwardToSecurityFailure("Unknown login requester.");
-        }
-
-        if (!client.isEnabled()) {
-            logger.warn("Login requester not enabled.");
-            audit.error(Errors.CLIENT_DISABLED);
-            return oauth.forwardToSecurityFailure("Login requester not enabled.");
-        }
-        redirect = verifyRedirectUri(redirect, client);
-        if (redirect == null) {
-            audit.error(Errors.INVALID_REDIRECT_URI);
-            return oauth.forwardToSecurityFailure("Invalid redirect_uri.");
-        }
-
-        logger.info("Checking cookie...");
-        UserModel user = authManager.authenticateIdentityCookie(realm, uriInfo, headers);
-        if (user != null) {
-            logger.debug(user.getLoginName() + " already logged in.");
-            audit.user(user).detail(Details.AUTH_METHOD, "sso");
-            return oauth.processAccessCode(scopeParam, state, redirect, client, user, null, false, "sso", audit);
-        }
-
-        if (prompt != null && prompt.equals("none")) {
-            return oauth.redirectError(client, "access_denied", state, redirect);
-        }
-        logger.info("createLogin() now...");
-        return Flows.forms(realm, request, uriInfo).createLogin();
-    }
-
-    @Path("registrations")
-    @GET
-    public Response registerPage(final @QueryParam("response_type") String responseType,
-                                 @QueryParam("redirect_uri") String redirect, final @QueryParam("client_id") String clientId,
-                                 final @QueryParam("scope") String scopeParam, final @QueryParam("state") String state) {
-        logger.info("**********registerPage()");
-
-        audit.event(Events.REGISTER).client(clientId).detail(Details.REDIRECT_URI, redirect).detail(Details.RESPONSE_TYPE, "code");
-
-        OAuthFlows oauth = Flows.oauth(realm, request, uriInfo, authManager, tokenManager);
-
-        if (!checkSsl()) {
-            return oauth.forwardToSecurityFailure("HTTPS required");
-        }
-
-        if (!realm.isEnabled()) {
-            logger.warn("Realm not enabled");
-            audit.error(Errors.REALM_DISABLED);
-            return oauth.forwardToSecurityFailure("Realm not enabled");
-        }
-        ClientModel client = realm.findClient(clientId);
-        if (client == null) {
-            logger.warn("Unknown login requester.");
-            audit.error(Errors.CLIENT_NOT_FOUND);
-            return oauth.forwardToSecurityFailure("Unknown login requester.");
-        }
-
-        if (!client.isEnabled()) {
-            logger.warn("Login requester not enabled.");
-            audit.error(Errors.CLIENT_DISABLED);
-            return oauth.forwardToSecurityFailure("Login requester not enabled.");
-        }
-
-        redirect = verifyRedirectUri(redirect, client);
-        if (redirect == null) {
-            audit.error(Errors.INVALID_REDIRECT_URI);
-            return oauth.forwardToSecurityFailure("Invalid redirect_uri.");
-        }
-
-        if (!realm.isRegistrationAllowed()) {
-            logger.warn("Registration not allowed");
-            audit.error(Errors.REGISTRATION_DISABLED);
-            return oauth.forwardToSecurityFailure("Registration not allowed");
-        }
-
-        authManager.expireIdentityCookie(realm, uriInfo);
-
-        return Flows.forms(realm, request, uriInfo).createRegistration();
-    }
-
-    @Path("logout")
-    @GET
-    @NoCache
-    public Response logout(final @QueryParam("redirect_uri") String redirectUri) {
-        // todo do we care if anybody can trigger this?
-
-        audit.event(Events.LOGOUT).detail(Details.REDIRECT_URI, redirectUri);
-
-        // authenticate identity cookie, but ignore an access token timeout as we're logging out anyways.
-        UserModel user = authManager.authenticateIdentityCookie(realm, uriInfo, headers, false);
-        if (user != null) {
-            logger.info("Logging out: {0}", user.getLoginName());
-            authManager.expireIdentityCookie(realm, uriInfo);
-            authManager.expireRememberMeCookie(realm, uriInfo);
-            resourceAdminManager.logoutUser(realm, user);
-
-            audit.user(user).success();
-        } else {
-            logger.info("No user logged in for logout");
-        }
-        // todo manage legal redirects
-        return Response.status(302).location(UriBuilder.fromUri(redirectUri).build()).build();
-    }
-
-    @Path("oauth/grant")
-    @POST
-    @Consumes(MediaType.APPLICATION_FORM_URLENCODED)
-    public Response processOAuth(final MultivaluedMap<String, String> formData) {
-        audit.event(Events.LOGIN).detail(Details.RESPONSE_TYPE, "code");
-
-        OAuthFlows oauth = Flows.oauth(realm, request, uriInfo, authManager, tokenManager);
-
-        if (!checkSsl()) {
-            return oauth.forwardToSecurityFailure("HTTPS required");
-        }
-
-        String code = formData.getFirst(OAuth2Constants.CODE);
-        JWSInput input = new JWSInput(code);
-        boolean verifiedCode = false;
-        try {
-            verifiedCode = RSAProvider.verify(input, realm.getPublicKey());
-        } catch (Exception ignored) {
-            logger.debug("Failed to verify signature", ignored);
-        }
-        if (!verifiedCode) {
-            audit.error(Errors.INVALID_CODE);
-            return oauth.forwardToSecurityFailure("Illegal access code.");
-        }
-        String key = input.readContentAsString();
-        audit.detail(Details.CODE_ID, key);
-
-        AccessCodeEntry accessCodeEntry = tokenManager.getAccessCode(key);
-        if (accessCodeEntry == null) {
-            audit.error(Errors.INVALID_CODE);
-            return oauth.forwardToSecurityFailure("Unknown access code.");
-        }
-
-        String redirect = accessCodeEntry.getRedirectUri();
-        String state = accessCodeEntry.getState();
-
-        audit.client(accessCodeEntry.getClient())
-                .user(accessCodeEntry.getUser())
-                .detail(Details.RESPONSE_TYPE, "code")
-                .detail(Details.AUTH_METHOD, accessCodeEntry.getAuthMethod())
-                .detail(Details.REDIRECT_URI, redirect)
-                .detail(Details.USERNAME, accessCodeEntry.getUsername());
-
-        if (accessCodeEntry.isRememberMe()) {
-            audit.detail(Details.REMEMBER_ME, "true");
-        }
-
-        if (formData.containsKey("cancel")) {
-            audit.error(Errors.REJECTED_BY_USER);
-            return redirectAccessDenied(redirect, state);
-        }
-
-        audit.success();
-
-        accessCodeEntry.setExpiration(Time.currentTime() + realm.getAccessCodeLifespan());
-        return oauth.redirectAccessCode(accessCodeEntry, state, redirect);
-    }
-
-    protected Response redirectAccessDenied(String redirect, String state) {
-        UriBuilder redirectUri = UriBuilder.fromUri(redirect).queryParam(OAuth2Constants.ERROR, "access_denied");
-        if (state != null)
-            redirectUri.queryParam(OAuth2Constants.STATE, state);
-        Response.ResponseBuilder location = Response.status(302).location(redirectUri.build());
-        return location.build();
-    }
-
-    public static boolean matchesRedirects(Set<String> validRedirects, String redirect) {
-        for (String validRedirect : validRedirects) {
-            if (validRedirect.endsWith("*")) {
-                // strip off *
-                int length = validRedirect.length() - 1;
-                validRedirect = validRedirect.substring(0, length);
-                if (redirect.startsWith(validRedirect)) return true;
-                // strip off trailing '/'
-                if (length - 1 > 0 && validRedirect.charAt(length - 1) == '/') length--;
-                validRedirect = validRedirect.substring(0, length);
-                if (validRedirect.equals(redirect)) return true;
-            } else if (validRedirect.equals(redirect)) return true;
-        }
-        return false;
-    }
-
-    public static String verifyRedirectUri(String redirectUri, ClientModel client) {
-        if (redirectUri == null) {
-            return client.getRedirectUris().size() == 1 ? client.getRedirectUris().iterator().next() : null;
-        } else if (client.getRedirectUris().isEmpty()) {
-            if (client.isPublicClient()) {
-                logger.error("Client redirect uri must be registered for public client");
-                return null;
-            }
-            return redirectUri;
-        } else {
-            String r = redirectUri.indexOf('?') != -1 ? redirectUri.substring(0, redirectUri.indexOf('?')) : redirectUri;
-
-            boolean valid = matchesRedirects(client.getRedirectUris(), r);
-
-            if (!valid && r.startsWith(Constants.INSTALLED_APP_URL) && r.indexOf(':', Constants.INSTALLED_APP_URL.length()) >= 0) {
-                int i = r.indexOf(':', Constants.INSTALLED_APP_URL.length());
-
-                StringBuilder sb = new StringBuilder();
-                sb.append(r.substring(0, i));
-
-                i = r.indexOf('/', i);
-                if (i >= 0) {
-                    sb.append(r.substring(i));
-                }
-
-                r = sb.toString();
-
-                valid = matchesRedirects(client.getRedirectUris(), r);
-            }
-
-            return valid ? redirectUri : null;
-        }
-    }
-
-    private boolean checkSsl() {
-        if (realm.isSslNotRequired()) {
-            return true;
-        }
-
-        return uriInfo.getBaseUri().getScheme().equals("https");
-    }
-
-}
+package org.keycloak.services.resources;
+
+import org.jboss.resteasy.annotations.cache.NoCache;
+import org.jboss.resteasy.logging.Logger;
+import org.jboss.resteasy.spi.HttpRequest;
+import org.jboss.resteasy.spi.HttpResponse;
+import org.keycloak.OAuth2Constants;
+import org.keycloak.OAuthErrorException;
+import org.keycloak.audit.Audit;
+import org.keycloak.audit.Details;
+import org.keycloak.audit.Errors;
+import org.keycloak.audit.Events;
+import org.keycloak.jose.jws.JWSInput;
+import org.keycloak.jose.jws.crypto.RSAProvider;
+import org.keycloak.models.ClientModel;
+import org.keycloak.models.Constants;
+import org.keycloak.models.KeycloakSession;
+import org.keycloak.models.KeycloakTransaction;
+import org.keycloak.models.RealmModel;
+import org.keycloak.models.RequiredCredentialModel;
+import org.keycloak.models.UserCredentialModel;
+import org.keycloak.models.UserModel;
+import org.keycloak.models.utils.KeycloakModelUtils;
+import org.keycloak.representations.AccessToken;
+import org.keycloak.representations.AccessTokenResponse;
+import org.keycloak.representations.idm.CredentialRepresentation;
+import org.keycloak.services.ClientConnection;
+import org.keycloak.services.managers.AccessCodeEntry;
+import org.keycloak.services.managers.AuthenticationManager;
+import org.keycloak.services.managers.AuthenticationManager.AuthenticationStatus;
+import org.keycloak.services.managers.ResourceAdminManager;
+import org.keycloak.services.managers.TokenManager;
+import org.keycloak.services.messages.Messages;
+import org.keycloak.services.resources.flows.Flows;
+import org.keycloak.services.resources.flows.OAuthFlows;
+import org.keycloak.services.validation.Validation;
+import org.keycloak.spi.authentication.AuthenticationProviderException;
+import org.keycloak.spi.authentication.AuthenticationProviderManager;
+import org.keycloak.util.BasicAuthHelper;
+import org.keycloak.util.Time;
+
+import javax.ws.rs.BadRequestException;
+import javax.ws.rs.Consumes;
+import javax.ws.rs.ForbiddenException;
+import javax.ws.rs.GET;
+import javax.ws.rs.HeaderParam;
+import javax.ws.rs.NotAcceptableException;
+import javax.ws.rs.NotAuthorizedException;
+import javax.ws.rs.OPTIONS;
+import javax.ws.rs.POST;
+import javax.ws.rs.Path;
+import javax.ws.rs.Produces;
+import javax.ws.rs.QueryParam;
+import javax.ws.rs.container.ResourceContext;
+import javax.ws.rs.core.Context;
+import javax.ws.rs.core.HttpHeaders;
+import javax.ws.rs.core.MediaType;
+import javax.ws.rs.core.MultivaluedMap;
+import javax.ws.rs.core.NewCookie;
+import javax.ws.rs.core.Response;
+import javax.ws.rs.core.SecurityContext;
+import javax.ws.rs.core.UriBuilder;
+import javax.ws.rs.core.UriInfo;
+import javax.ws.rs.ext.Providers;
+import java.util.HashMap;
+import java.util.LinkedList;
+import java.util.List;
+import java.util.Map;
+import java.util.Set;
+
+/**
+ * @author <a href="mailto:bill@burkecentral.com">Bill Burke</a>
+ * @version $Revision: 1 $
+ */
+public class TokenService {
+
+    protected static final Logger logger = Logger.getLogger(TokenService.class);
+
+    protected RealmModel realm;
+    protected TokenManager tokenManager;
+    private Audit audit;
+    protected AuthenticationManager authManager = new AuthenticationManager();
+
+    @Context
+    protected Providers providers;
+    @Context
+    protected SecurityContext securityContext;
+    @Context
+    protected UriInfo uriInfo;
+    @Context
+    protected HttpHeaders headers;
+    @Context
+    protected HttpRequest request;
+    @Context
+    protected HttpResponse response;
+    @Context
+    protected KeycloakSession session;
+    @Context
+    protected KeycloakTransaction transaction;
+    @Context
+    protected ClientConnection clientConnection;
+
+    @Context
+    protected ResourceContext resourceContext;
+
+    private ResourceAdminManager resourceAdminManager = new ResourceAdminManager();
+
+    public TokenService(RealmModel realm, TokenManager tokenManager, Audit audit) {
+        this.realm = realm;
+        this.tokenManager = tokenManager;
+        this.audit = audit;
+    }
+
+    public static UriBuilder tokenServiceBaseUrl(UriInfo uriInfo) {
+        UriBuilder base = uriInfo.getBaseUriBuilder().path(RealmsResource.class).path(RealmsResource.class, "getTokenService");
+        return base;
+    }
+
+    public static UriBuilder accessCodeToTokenUrl(UriInfo uriInfo) {
+        return tokenServiceBaseUrl(uriInfo).path(TokenService.class, "accessCodeToToken");
+
+    }
+
+    public static UriBuilder grantAccessTokenUrl(UriInfo uriInfo) {
+        return tokenServiceBaseUrl(uriInfo).path(TokenService.class, "grantAccessToken");
+
+    }
+
+    public static UriBuilder loginPageUrl(UriInfo uriInfo) {
+        return tokenServiceBaseUrl(uriInfo).path(TokenService.class, "loginPage");
+    }
+
+    public static UriBuilder logoutUrl(UriInfo uriInfo) {
+        return tokenServiceBaseUrl(uriInfo).path(TokenService.class, "logout");
+    }
+
+    public static UriBuilder processLoginUrl(UriInfo uriInfo) {
+        return tokenServiceBaseUrl(uriInfo).path(TokenService.class, "processLogin");
+    }
+
+    public static UriBuilder processOAuthUrl(UriInfo uriInfo) {
+        return tokenServiceBaseUrl(uriInfo).path(TokenService.class, "processOAuth");
+    }
+
+    @Path("grants/access")
+    @POST
+    @Consumes(MediaType.APPLICATION_FORM_URLENCODED)
+    @Produces(MediaType.APPLICATION_JSON)
+    public Response grantAccessToken(final @HeaderParam(HttpHeaders.AUTHORIZATION) String authorizationHeader,
+                                     final MultivaluedMap<String, String> form) {
+        if (!checkSsl()) {
+            throw new NotAcceptableException("HTTPS required");
+        }
+
+        audit.event(Events.LOGIN).detail(Details.AUTH_METHOD, "oauth_credentials").detail(Details.RESPONSE_TYPE, "token");
+
+        ClientModel client = authorizeClient(authorizationHeader, form, audit);
+
+        if (client.isPublicClient()) {
+            // we don't allow public clients to invoke grants/access to prevent phishing attacks
+            audit.error(Errors.NOT_ALLOWED);
+            throw new ForbiddenException("Public clients are not allowed to invoke grants/access");
+        }
+
+        String username = form.getFirst(AuthenticationManager.FORM_USERNAME);
+        if (username == null) {
+            audit.error(Errors.USERNAME_MISSING);
+            throw new NotAuthorizedException("No username");
+        }
+        audit.detail(Details.USERNAME, username);
+        if (!realm.isEnabled()) {
+            audit.error(Errors.REALM_DISABLED);
+            throw new NotAuthorizedException("Disabled realm");
+        }
+
+        if (authManager.authenticateForm(clientConnection, realm, form) != AuthenticationStatus.SUCCESS) {
+            audit.error(Errors.INVALID_USER_CREDENTIALS);
+            throw new NotAuthorizedException("Auth failed");
+        }
+
+        UserModel user = realm.getUser(form.getFirst(AuthenticationManager.FORM_USERNAME));
+        String scope = form.getFirst(OAuth2Constants.SCOPE);
+
+        AccessTokenResponse res = tokenManager.responseBuilder(realm, client, audit)
+                .generateAccessToken(scope, client, user)
+                .generateIDToken()
+                .build();
+
+        audit.success();
+
+        return Response.ok(res, MediaType.APPLICATION_JSON_TYPE).build();
+    }
+
+    @Path("refresh")
+    @POST
+    @Consumes(MediaType.APPLICATION_FORM_URLENCODED)
+    @Produces(MediaType.APPLICATION_JSON)
+    public Response refreshAccessToken(final @HeaderParam(HttpHeaders.AUTHORIZATION) String authorizationHeader,
+                                       final MultivaluedMap<String, String> form) {
+        logger.info("--> refreshAccessToken");
+        if (!checkSsl()) {
+            throw new NotAcceptableException("HTTPS required");
+        }
+
+        audit.event(Events.REFRESH_TOKEN);
+
+        ClientModel client = authorizeClient(authorizationHeader, form, audit);
+        String refreshToken = form.getFirst(OAuth2Constants.REFRESH_TOKEN);
+        AccessToken accessToken = null;
+        try {
+            accessToken = tokenManager.refreshAccessToken(realm, client, refreshToken, audit);
+        } catch (OAuthErrorException e) {
+            Map<String, String> error = new HashMap<String, String>();
+            error.put(OAuth2Constants.ERROR, e.getError());
+            if (e.getDescription() != null) error.put(OAuth2Constants.ERROR_DESCRIPTION, e.getDescription());
+            audit.error(Errors.INVALID_TOKEN);
+            throw new BadRequestException(Response.status(Response.Status.BAD_REQUEST).entity(error).type("application/json").build(), e);
+        }
+
+        AccessTokenResponse res = tokenManager.responseBuilder(realm, client, audit)
+                .accessToken(accessToken)
+                .generateIDToken()
+                .generateRefreshToken().build();
+
+        audit.success();
+
+        return Response.ok(res, MediaType.APPLICATION_JSON_TYPE).build();
+    }
+
+    @Path("auth/request/login")
+    @POST
+    @Consumes(MediaType.APPLICATION_FORM_URLENCODED)
+    public Response processLogin(@QueryParam("client_id") final String clientId, @QueryParam("scope") final String scopeParam,
+                                 @QueryParam("state") final String state, @QueryParam("redirect_uri") String redirect,
+                                 final MultivaluedMap<String, String> formData) {
+        logger.debug("TokenService.processLogin");
+
+        String username = formData.getFirst(AuthenticationManager.FORM_USERNAME);
+
+        String rememberMe = formData.getFirst("rememberMe");
+        boolean remember = rememberMe != null && rememberMe.equalsIgnoreCase("on");
+        logger.debug("*** Remember me: " + remember);
+
+        audit.event(Events.LOGIN).client(clientId)
+                .detail(Details.REDIRECT_URI, redirect)
+                .detail(Details.RESPONSE_TYPE, "code")
+                .detail(Details.AUTH_METHOD, "form")
+                .detail(Details.USERNAME, username);
+
+        if (remember) {
+            audit.detail(Details.REMEMBER_ME, "true");
+        }
+
+        OAuthFlows oauth = Flows.oauth(realm, request, uriInfo, authManager, tokenManager);
+
+        if (!checkSsl()) {
+            return oauth.forwardToSecurityFailure("HTTPS required");
+        }
+
+        if (!realm.isEnabled()) {
+            audit.error(Errors.REALM_DISABLED);
+            return oauth.forwardToSecurityFailure("Realm not enabled.");
+        }
+        ClientModel client = realm.findClient(clientId);
+        if (client == null) {
+            audit.error(Errors.CLIENT_NOT_FOUND);
+            return oauth.forwardToSecurityFailure("Unknown login requester.");
+        }
+        if (!client.isEnabled()) {
+            audit.error(Errors.CLIENT_NOT_FOUND);
+            return oauth.forwardToSecurityFailure("Login requester not enabled.");
+        }
+
+        redirect = verifyRedirectUri(redirect, client);
+        if (redirect == null) {
+            audit.error(Errors.INVALID_REDIRECT_URI);
+            return oauth.forwardToSecurityFailure("Invalid redirect_uri.");
+        }
+
+        if (formData.containsKey("cancel")) {
+            audit.error(Errors.REJECTED_BY_USER);
+            return oauth.redirectError(client, "access_denied", state, redirect);
+        }
+
+        AuthenticationStatus status = authManager.authenticateForm(clientConnection, realm, formData);
+
+        if (remember) {
+            NewCookie cookie = authManager.createRememberMeCookie(realm, uriInfo);
+            response.addNewCookie(cookie);
+        } else {
+            authManager.expireRememberMeCookie(realm, uriInfo);
+        }
+
+        switch (status) {
+            case SUCCESS:
+            case ACTIONS_REQUIRED:
+                UserModel user = KeycloakModelUtils.findUserByNameOrEmail(realm, username);
+		        audit.user(user);
+                return oauth.processAccessCode(scopeParam, state, redirect, client, user, username, remember, "form", audit);
+            case ACCOUNT_DISABLED:
+                audit.error(Errors.USER_DISABLED);
+                return Flows.forms(realm, request, uriInfo).setError(Messages.ACCOUNT_DISABLED).setFormData(formData).createLogin();
+            case MISSING_TOTP:
+                return Flows.forms(realm, request, uriInfo).setFormData(formData).createLoginTotp();
+            case INVALID_USER:
+                audit.error(Errors.USER_NOT_FOUND);
+                return Flows.forms(realm, request, uriInfo).setError(Messages.INVALID_USER).setFormData(formData).createLogin();
+            default:
+                audit.error(Errors.INVALID_USER_CREDENTIALS);
+                return Flows.forms(realm, request, uriInfo).setError(Messages.INVALID_USER).setFormData(formData).createLogin();
+        }
+    }
+
+    @Path("auth/request/login-actions")
+    public RequiredActionsService getRequiredActionsService() {
+        RequiredActionsService service = new RequiredActionsService(realm, tokenManager, audit);
+        resourceContext.initResource(service);
+        return service;
+    }
+
+    @Path("registrations")
+    @POST
+    @Consumes(MediaType.APPLICATION_FORM_URLENCODED)
+    public Response processRegister(@QueryParam("client_id") final String clientId,
+                                    @QueryParam("scope") final String scopeParam, @QueryParam("state") final String state,
+                                    @QueryParam("redirect_uri") String redirect, final MultivaluedMap<String, String> formData) {
+
+        String username = formData.getFirst("username");
+        String email = formData.getFirst("email");
+
+        audit.event(Events.REGISTER).client(clientId)
+                .detail(Details.REDIRECT_URI, redirect)
+                .detail(Details.RESPONSE_TYPE, "code")
+                .detail(Details.USERNAME, username)
+                .detail(Details.EMAIL, email)
+                .detail(Details.REGISTER_METHOD, "form");
+
+        OAuthFlows oauth = Flows.oauth(realm, request, uriInfo, authManager, tokenManager);
+
+        if (!realm.isEnabled()) {
+            logger.warn("Realm not enabled");
+            audit.error(Errors.REALM_DISABLED);
+            return oauth.forwardToSecurityFailure("Realm not enabled");
+        }
+        ClientModel client = realm.findClient(clientId);
+        if (client == null) {
+            logger.warn("Unknown login requester.");
+            audit.error(Errors.CLIENT_NOT_FOUND);
+            return oauth.forwardToSecurityFailure("Unknown login requester.");
+        }
+
+        if (!client.isEnabled()) {
+            logger.warn("Login requester not enabled.");
+            audit.error(Errors.CLIENT_DISABLED);
+            return oauth.forwardToSecurityFailure("Login requester not enabled.");
+        }
+
+        redirect = verifyRedirectUri(redirect, client);
+        if (redirect == null) {
+            audit.error(Errors.INVALID_REDIRECT_URI);
+            return oauth.forwardToSecurityFailure("Invalid redirect_uri.");
+        }
+
+        if (!realm.isRegistrationAllowed()) {
+            logger.warn("Registration not allowed");
+            audit.error(Errors.REGISTRATION_DISABLED);
+            return oauth.forwardToSecurityFailure("Registration not allowed");
+        }
+
+        List<String> requiredCredentialTypes = new LinkedList<String>();
+        for (RequiredCredentialModel m : realm.getRequiredCredentials()) {
+            requiredCredentialTypes.add(m.getType());
+        }
+
+        // Validate here, so user is not created if password doesn't validate to passwordPolicy of current realm
+        String error = Validation.validateRegistrationForm(formData, requiredCredentialTypes);
+        if (error == null) {
+            error = Validation.validatePassword(formData, realm.getPasswordPolicy());
+        }
+
+        if (error != null) {
+            audit.error(Errors.INVALID_REGISTRATION);
+            return Flows.forms(realm, request, uriInfo).setError(error).setFormData(formData).createRegistration();
+        }
+
+        UserModel user = realm.getUser(username);
+        if (user != null) {
+            audit.error(Errors.USERNAME_IN_USE);
+            return Flows.forms(realm, request, uriInfo).setError(Messages.USERNAME_EXISTS).setFormData(formData).createRegistration();
+        }
+
+        user = realm.addUser(username);
+        user.setEnabled(true);
+        user.setFirstName(formData.getFirst("firstName"));
+        user.setLastName(formData.getFirst("lastName"));
+
+        user.setEmail(email);
+
+        if (requiredCredentialTypes.contains(CredentialRepresentation.PASSWORD)) {
+            UserCredentialModel credentials = new UserCredentialModel();
+            credentials.setType(CredentialRepresentation.PASSWORD);
+            credentials.setValue(formData.getFirst("password"));
+
+            boolean passwordUpdateSuccessful;
+            String passwordUpdateError = null;
+            try {
+                passwordUpdateSuccessful = AuthenticationProviderManager.getManager(realm).updatePassword(user, formData.getFirst("password"));
+                passwordUpdateError = "Password update failed";
+            } catch (AuthenticationProviderException ape) {
+                passwordUpdateSuccessful = false;
+                passwordUpdateError = ape.getMessage();
+            }
+
+            // User already registered, but force him to update password
+            if (!passwordUpdateSuccessful) {
+                user.addRequiredAction(UserModel.RequiredAction.UPDATE_PASSWORD);
+                return Flows.forms(realm, request, uriInfo).setError(passwordUpdateError).createResponse(UserModel.RequiredAction.UPDATE_PASSWORD);
+            }
+        }
+
+        audit.user(user).success();
+        audit.reset();
+
+        return processLogin(clientId, scopeParam, state, redirect, formData);
+    }
+
+    @Path("access/codes")
+    @OPTIONS
+    @Produces("application/json")
+    public Response accessCodeToTokenPreflight() {
+        return Cors.add(request, Response.ok()).auth().preflight().build();
+    }
+
+    @Path("access/codes")
+    @POST
+    @Produces("application/json")
+    public Response accessCodeToToken(@HeaderParam(HttpHeaders.AUTHORIZATION) String authorizationHeader, final MultivaluedMap<String, String> formData) {
+        logger.debug("accessRequest <---");
+
+        if (!checkSsl()) {
+            throw new NotAcceptableException("HTTPS required");
+        }
+
+        audit.event(Events.CODE_TO_TOKEN);
+
+        if (!realm.isEnabled()) {
+            audit.error(Errors.REALM_DISABLED);
+            throw new NotAuthorizedException("Realm not enabled");
+        }
+
+        String code = formData.getFirst(OAuth2Constants.CODE);
+        if (code == null) {
+            Map<String, String> error = new HashMap<String, String>();
+            error.put(OAuth2Constants.ERROR, "invalid_request");
+            error.put(OAuth2Constants.ERROR_DESCRIPTION, "code not specified");
+            audit.error(Errors.INVALID_CODE);
+            throw new BadRequestException("Code not specified", Response.status(Response.Status.BAD_REQUEST).entity(error).type("application/json").build());
+        }
+
+        JWSInput input = new JWSInput(code);
+        boolean verifiedCode = false;
+        try {
+            verifiedCode = RSAProvider.verify(input, realm.getPublicKey());
+        } catch (Exception ignored) {
+            logger.debug("Failed to verify signature", ignored);
+        }
+        if (!verifiedCode) {
+            Map<String, String> res = new HashMap<String, String>();
+            res.put(OAuth2Constants.ERROR, "invalid_grant");
+            res.put(OAuth2Constants.ERROR_DESCRIPTION, "Unable to verify code signature");
+            audit.error(Errors.INVALID_CODE);
+            return Response.status(Response.Status.BAD_REQUEST).type(MediaType.APPLICATION_JSON_TYPE).entity(res)
+                    .build();
+        }
+        String key = input.readContentAsString();
+
+        audit.detail(Details.CODE_ID, key);
+
+        AccessCodeEntry accessCode = tokenManager.pullAccessCode(key);
+        if (accessCode == null) {
+            Map<String, String> res = new HashMap<String, String>();
+            res.put(OAuth2Constants.ERROR, "invalid_grant");
+            res.put(OAuth2Constants.ERROR_DESCRIPTION, "Code not found");
+            audit.error(Errors.INVALID_CODE);
+            return Response.status(Response.Status.BAD_REQUEST).type(MediaType.APPLICATION_JSON_TYPE).entity(res)
+                    .build();
+        }
+
+        audit.user(accessCode.getUser());
+
+        ClientModel client = authorizeClient(authorizationHeader, formData, audit);
+
+        if (accessCode.isExpired()) {
+            Map<String, String> res = new HashMap<String, String>();
+            res.put(OAuth2Constants.ERROR, "invalid_grant");
+            res.put(OAuth2Constants.ERROR_DESCRIPTION, "Code is expired");
+            audit.error(Errors.INVALID_CODE);
+            return Response.status(Response.Status.BAD_REQUEST).type(MediaType.APPLICATION_JSON_TYPE).entity(res)
+                    .build();
+        }
+        if (!accessCode.getToken().isActive()) {
+            Map<String, String> res = new HashMap<String, String>();
+            res.put(OAuth2Constants.ERROR, "invalid_grant");
+            res.put(OAuth2Constants.ERROR_DESCRIPTION, "Token expired");
+            audit.error(Errors.INVALID_CODE);
+            return Response.status(Response.Status.BAD_REQUEST).type(MediaType.APPLICATION_JSON_TYPE).entity(res)
+                    .build();
+        }
+        if (!client.getClientId().equals(accessCode.getClient().getClientId())) {
+            Map<String, String> res = new HashMap<String, String>();
+            res.put(OAuth2Constants.ERROR, "invalid_grant");
+            res.put(OAuth2Constants.ERROR_DESCRIPTION, "Auth error");
+            audit.error(Errors.INVALID_CODE);
+            return Response.status(Response.Status.BAD_REQUEST).type(MediaType.APPLICATION_JSON_TYPE).entity(res)
+                    .build();
+        }
+
+        logger.debug("accessRequest SUCCESS");
+
+        AccessTokenResponse res = tokenManager.responseBuilder(realm, client, audit)
+                .accessToken(accessCode.getToken())
+                .generateIDToken()
+                .generateRefreshToken().build();
+
+        audit.success();
+
+        return Cors.add(request, Response.ok(res)).auth().allowedOrigins(client).allowedMethods("POST").build();
+    }
+
+    protected ClientModel authorizeClient(String authorizationHeader, MultivaluedMap<String, String> formData, Audit audit) {
+        String client_id = null;
+        String clientSecret = null;
+        if (authorizationHeader != null) {
+            String[] usernameSecret = BasicAuthHelper.parseHeader(authorizationHeader);
+            if (usernameSecret == null) {
+                throw new NotAuthorizedException("Bad Authorization header", "Basic realm=\"" + realm.getName() + "\"");
+            }
+            client_id = usernameSecret[0];
+            clientSecret = usernameSecret[1];
+        } else {
+            logger.info("no authorization header");
+            client_id = formData.getFirst(OAuth2Constants.CLIENT_ID);
+            clientSecret = formData.getFirst("client_secret");
+        }
+
+        if (client_id == null) {
+            Map<String, String> error = new HashMap<String, String>();
+            error.put(OAuth2Constants.ERROR, "invalid_client");
+            error.put(OAuth2Constants.ERROR_DESCRIPTION, "Could not find client");
+            throw new BadRequestException("Could not find client", Response.status(Response.Status.BAD_REQUEST).entity(error).type("application/json").build());
+        }
+
+        audit.client(client_id);
+
+        ClientModel client = realm.findClient(client_id);
+        if (client == null) {
+            Map<String, String> error = new HashMap<String, String>();
+            error.put(OAuth2Constants.ERROR, "invalid_client");
+            error.put(OAuth2Constants.ERROR_DESCRIPTION, "Could not find client");
+            audit.error(Errors.CLIENT_NOT_FOUND);
+            throw new BadRequestException("Could not find client", Response.status(Response.Status.BAD_REQUEST).entity(error).type("application/json").build());
+        }
+
+        if (!client.isEnabled()) {
+            Map<String, String> error = new HashMap<String, String>();
+            error.put(OAuth2Constants.ERROR, "invalid_client");
+            error.put(OAuth2Constants.ERROR_DESCRIPTION, "Client is not enabled");
+            audit.error(Errors.CLIENT_DISABLED);
+            throw new BadRequestException("Client is not enabled", Response.status(Response.Status.BAD_REQUEST).entity(error).type("application/json").build());
+        }
+
+        if (!client.isPublicClient()) {
+            if (!client.validateSecret(clientSecret)) {
+                Map<String, String> error = new HashMap<String, String>();
+                error.put(OAuth2Constants.ERROR, "unauthorized_client");
+                audit.error(Errors.INVALID_CLIENT_CREDENTIALS);
+                throw new BadRequestException("Unauthorized Client", Response.status(Response.Status.BAD_REQUEST).entity(error).type("application/json").build());
+            }
+        }
+        return client;
+    }
+
+    @Path("login")
+    @GET
+    public Response loginPage(final @QueryParam("response_type") String responseType,
+                              @QueryParam("redirect_uri") String redirect, final @QueryParam("client_id") String clientId,
+                              final @QueryParam("scope") String scopeParam, final @QueryParam("state") String state, final @QueryParam("prompt") String prompt) {
+        logger.info("TokenService.loginPage");
+
+        audit.event(Events.LOGIN).client(clientId).detail(Details.REDIRECT_URI, redirect).detail(Details.RESPONSE_TYPE, "code");
+
+        OAuthFlows oauth = Flows.oauth(realm, request, uriInfo, authManager, tokenManager);
+
+        if (!checkSsl()) {
+            return oauth.forwardToSecurityFailure("HTTPS required");
+        }
+
+        if (!realm.isEnabled()) {
+            logger.warn("Realm not enabled");
+            audit.error(Errors.REALM_DISABLED);
+            return oauth.forwardToSecurityFailure("Realm not enabled");
+        }
+        ClientModel client = realm.findClient(clientId);
+        if (client == null) {
+            logger.warn("Unknown login requester: " + clientId);
+            audit.error(Errors.CLIENT_NOT_FOUND);
+            return oauth.forwardToSecurityFailure("Unknown login requester.");
+        }
+
+        if (!client.isEnabled()) {
+            logger.warn("Login requester not enabled.");
+            audit.error(Errors.CLIENT_DISABLED);
+            return oauth.forwardToSecurityFailure("Login requester not enabled.");
+        }
+        redirect = verifyRedirectUri(redirect, client);
+        if (redirect == null) {
+            audit.error(Errors.INVALID_REDIRECT_URI);
+            return oauth.forwardToSecurityFailure("Invalid redirect_uri.");
+        }
+
+        logger.info("Checking cookie...");
+        UserModel user = authManager.authenticateIdentityCookie(realm, uriInfo, headers);
+        if (user != null) {
+            logger.debug(user.getLoginName() + " already logged in.");
+            audit.user(user).detail(Details.AUTH_METHOD, "sso");
+            return oauth.processAccessCode(scopeParam, state, redirect, client, user, null, false, "sso", audit);
+        }
+
+        if (prompt != null && prompt.equals("none")) {
+            return oauth.redirectError(client, "access_denied", state, redirect);
+        }
+        logger.info("createLogin() now...");
+        return Flows.forms(realm, request, uriInfo).createLogin();
+    }
+
+    @Path("registrations")
+    @GET
+    public Response registerPage(final @QueryParam("response_type") String responseType,
+                                 @QueryParam("redirect_uri") String redirect, final @QueryParam("client_id") String clientId,
+                                 final @QueryParam("scope") String scopeParam, final @QueryParam("state") String state) {
+        logger.info("**********registerPage()");
+
+        audit.event(Events.REGISTER).client(clientId).detail(Details.REDIRECT_URI, redirect).detail(Details.RESPONSE_TYPE, "code");
+
+        OAuthFlows oauth = Flows.oauth(realm, request, uriInfo, authManager, tokenManager);
+
+        if (!checkSsl()) {
+            return oauth.forwardToSecurityFailure("HTTPS required");
+        }
+
+        if (!realm.isEnabled()) {
+            logger.warn("Realm not enabled");
+            audit.error(Errors.REALM_DISABLED);
+            return oauth.forwardToSecurityFailure("Realm not enabled");
+        }
+        ClientModel client = realm.findClient(clientId);
+        if (client == null) {
+            logger.warn("Unknown login requester.");
+            audit.error(Errors.CLIENT_NOT_FOUND);
+            return oauth.forwardToSecurityFailure("Unknown login requester.");
+        }
+
+        if (!client.isEnabled()) {
+            logger.warn("Login requester not enabled.");
+            audit.error(Errors.CLIENT_DISABLED);
+            return oauth.forwardToSecurityFailure("Login requester not enabled.");
+        }
+
+        redirect = verifyRedirectUri(redirect, client);
+        if (redirect == null) {
+            audit.error(Errors.INVALID_REDIRECT_URI);
+            return oauth.forwardToSecurityFailure("Invalid redirect_uri.");
+        }
+
+        if (!realm.isRegistrationAllowed()) {
+            logger.warn("Registration not allowed");
+            audit.error(Errors.REGISTRATION_DISABLED);
+            return oauth.forwardToSecurityFailure("Registration not allowed");
+        }
+
+        authManager.expireIdentityCookie(realm, uriInfo);
+
+        return Flows.forms(realm, request, uriInfo).createRegistration();
+    }
+
+    @Path("logout")
+    @GET
+    @NoCache
+    public Response logout(final @QueryParam("redirect_uri") String redirectUri) {
+        // todo do we care if anybody can trigger this?
+
+        audit.event(Events.LOGOUT).detail(Details.REDIRECT_URI, redirectUri);
+
+        // authenticate identity cookie, but ignore an access token timeout as we're logging out anyways.
+        UserModel user = authManager.authenticateIdentityCookie(realm, uriInfo, headers, false);
+        if (user != null) {
+            logger.info("Logging out: {0}", user.getLoginName());
+            authManager.expireIdentityCookie(realm, uriInfo);
+            authManager.expireRememberMeCookie(realm, uriInfo);
+            resourceAdminManager.logoutUser(realm, user);
+
+            audit.user(user).success();
+        } else {
+            logger.info("No user logged in for logout");
+        }
+        // todo manage legal redirects
+        return Response.status(302).location(UriBuilder.fromUri(redirectUri).build()).build();
+    }
+
+    @Path("oauth/grant")
+    @POST
+    @Consumes(MediaType.APPLICATION_FORM_URLENCODED)
+    public Response processOAuth(final MultivaluedMap<String, String> formData) {
+        audit.event(Events.LOGIN).detail(Details.RESPONSE_TYPE, "code");
+
+        OAuthFlows oauth = Flows.oauth(realm, request, uriInfo, authManager, tokenManager);
+
+        if (!checkSsl()) {
+            return oauth.forwardToSecurityFailure("HTTPS required");
+        }
+
+        String code = formData.getFirst(OAuth2Constants.CODE);
+        JWSInput input = new JWSInput(code);
+        boolean verifiedCode = false;
+        try {
+            verifiedCode = RSAProvider.verify(input, realm.getPublicKey());
+        } catch (Exception ignored) {
+            logger.debug("Failed to verify signature", ignored);
+        }
+        if (!verifiedCode) {
+            audit.error(Errors.INVALID_CODE);
+            return oauth.forwardToSecurityFailure("Illegal access code.");
+        }
+        String key = input.readContentAsString();
+        audit.detail(Details.CODE_ID, key);
+
+        AccessCodeEntry accessCodeEntry = tokenManager.getAccessCode(key);
+        if (accessCodeEntry == null) {
+            audit.error(Errors.INVALID_CODE);
+            return oauth.forwardToSecurityFailure("Unknown access code.");
+        }
+
+        String redirect = accessCodeEntry.getRedirectUri();
+        String state = accessCodeEntry.getState();
+
+        audit.client(accessCodeEntry.getClient())
+                .user(accessCodeEntry.getUser())
+                .detail(Details.RESPONSE_TYPE, "code")
+                .detail(Details.AUTH_METHOD, accessCodeEntry.getAuthMethod())
+                .detail(Details.REDIRECT_URI, redirect)
+                .detail(Details.USERNAME, accessCodeEntry.getUsername());
+
+        if (accessCodeEntry.isRememberMe()) {
+            audit.detail(Details.REMEMBER_ME, "true");
+        }
+
+        if (formData.containsKey("cancel")) {
+            audit.error(Errors.REJECTED_BY_USER);
+            return redirectAccessDenied(redirect, state);
+        }
+
+        audit.success();
+
+        accessCodeEntry.setExpiration(Time.currentTime() + realm.getAccessCodeLifespan());
+        return oauth.redirectAccessCode(accessCodeEntry, state, redirect);
+    }
+
+    protected Response redirectAccessDenied(String redirect, String state) {
+        UriBuilder redirectUri = UriBuilder.fromUri(redirect).queryParam(OAuth2Constants.ERROR, "access_denied");
+        if (state != null)
+            redirectUri.queryParam(OAuth2Constants.STATE, state);
+        Response.ResponseBuilder location = Response.status(302).location(redirectUri.build());
+        return location.build();
+    }
+
+    public static boolean matchesRedirects(Set<String> validRedirects, String redirect) {
+        for (String validRedirect : validRedirects) {
+            if (validRedirect.endsWith("*")) {
+                // strip off *
+                int length = validRedirect.length() - 1;
+                validRedirect = validRedirect.substring(0, length);
+                if (redirect.startsWith(validRedirect)) return true;
+                // strip off trailing '/'
+                if (length - 1 > 0 && validRedirect.charAt(length - 1) == '/') length--;
+                validRedirect = validRedirect.substring(0, length);
+                if (validRedirect.equals(redirect)) return true;
+            } else if (validRedirect.equals(redirect)) return true;
+        }
+        return false;
+    }
+
+    public static String verifyRedirectUri(String redirectUri, ClientModel client) {
+        if (redirectUri == null) {
+            return client.getRedirectUris().size() == 1 ? client.getRedirectUris().iterator().next() : null;
+        } else if (client.getRedirectUris().isEmpty()) {
+            if (client.isPublicClient()) {
+                logger.error("Client redirect uri must be registered for public client");
+                return null;
+            }
+            return redirectUri;
+        } else {
+            String r = redirectUri.indexOf('?') != -1 ? redirectUri.substring(0, redirectUri.indexOf('?')) : redirectUri;
+
+            boolean valid = matchesRedirects(client.getRedirectUris(), r);
+
+            if (!valid && r.startsWith(Constants.INSTALLED_APP_URL) && r.indexOf(':', Constants.INSTALLED_APP_URL.length()) >= 0) {
+                int i = r.indexOf(':', Constants.INSTALLED_APP_URL.length());
+
+                StringBuilder sb = new StringBuilder();
+                sb.append(r.substring(0, i));
+
+                i = r.indexOf('/', i);
+                if (i >= 0) {
+                    sb.append(r.substring(i));
+                }
+
+                r = sb.toString();
+
+                valid = matchesRedirects(client.getRedirectUris(), r);
+            }
+
+            return valid ? redirectUri : null;
+        }
+    }
+
+    private boolean checkSsl() {
+        if (realm.isSslNotRequired()) {
+            return true;
+        }
+
+        return uriInfo.getBaseUri().getScheme().equals("https");
+    }
+
+}